/*
 * Copyright (c) 2020 De Staat der Nederlanden, Ministerie van Volksgezondheid, Welzijn en Sport.
 *  Licensed under the EUROPEAN UNION PUBLIC LICENCE v. 1.2
 *
 *  SPDX-License-Identifier: EUPL-1.2
 */

import UIKit

protocol TaskOverviewViewControllerDelegate: class {
    func taskOverviewViewControllerDidRequestAddContact(_ controller: TaskOverviewViewController)
    func taskOverviewViewController(_ controller: TaskOverviewViewController, didSelect task: Task)
    func taskOverviewViewControllerDidRequestTips(_ controller: TaskOverviewViewController)
    func taskOverviewViewControllerDidRequestUpload(_ controller: TaskOverviewViewController)
    func taskOverviewViewControllerDidRequestRefresh(_ controller: TaskOverviewViewController)
    func taskOverviewViewControllerDidRequestDebugMenu(_ controller: TaskOverviewViewController)
    func taskOverviewViewControllerDidRequestReset(_ controller: TaskOverviewViewController)
}

/// - Tag: TaskOverviewViewModel
class TaskOverviewViewModel {
    typealias SectionHeaderContent = (title: String, subtitle: String?)
    typealias PromptFunction = (_ animated: Bool) -> Void
    
    private let tableViewManager: TableViewManager<TaskTableViewCell>
    private var tableHeaderBuilder: (() -> UIView?)?
    private var sectionHeaderBuilder: ((SectionHeaderContent) -> UIView?)?
    private var addContactFooterBuilder: (() -> UIView?)?
    private var tableFooterBuilder: (() -> UIView?)?
    
    private var sections: [(header: UIView?, tasks: [Task], footer: UIView?)]
    
    private var hidePrompt: PromptFunction?
    private var showPrompt: PromptFunction?
    
    private var pairingTimeoutTimer: Timer?
    
    @Bindable private(set) var isDoneButtonHidden: Bool = false
    @Bindable private(set) var isResetButtonHidden: Bool = true
    @Bindable private(set) var isHeaderAddContactButtonHidden: Bool = false
    @Bindable private(set) var isAddContactButtonHidden: Bool = false
    @Bindable private(set) var isWindowExpiredMessageHidden: Bool = true
    @Bindable private(set) var isPairingViewHidden: Bool = true
    @Bindable private(set) var isPairingErrorViewHidden: Bool = true
    @Bindable private(set) var pairingErrorText: String = ""
    
    init() {
        tableViewManager = .init()
        
        sections = []
        
        tableViewManager.numberOfSections = { [unowned self] in return self.sections.count }
        tableViewManager.numberOfRowsInSection = { [unowned self] in return self.sections[$0].tasks.count }
        tableViewManager.itemForCellAtIndexPath = { [unowned self] in return self.sections[$0.section].tasks[$0.row] }
        tableViewManager.viewForHeaderInSection = { [unowned self] in return self.sections[$0].header }
        tableViewManager.viewForFooterInSection = { [unowned self] in return self.sections[$0].footer }
        
        Services.caseManager.addListener(self)
        Services.pairingManager.addListener(self)
    }
    
    func setupTableView(_ tableView: UITableView,
                        tableHeaderBuilder: (() -> UIView?)?,
                        sectionHeaderBuilder: ((SectionHeaderContent) -> UIView?)?,
                        addContactFooterBuilder: (() -> UIView?)?,
                        tableFooterBuilder: (() -> UIView?)?,
                        selectedTaskHandler: @escaping (Task, IndexPath) -> Void) {
        tableViewManager.manage(tableView)
        tableViewManager.didSelectItem = selectedTaskHandler
        self.tableHeaderBuilder = tableHeaderBuilder
        self.sectionHeaderBuilder = sectionHeaderBuilder
        self.addContactFooterBuilder = addContactFooterBuilder
        self.tableFooterBuilder = tableFooterBuilder
        
        tableView.allowsSelection = !Services.caseManager.isWindowExpired
        
        buildSections()
    }
    
    var tipMessageText: NSAttributedString {
        let formatter = DateFormatter()
        formatter.calendar = Calendar.current
        formatter.locale = Locale.current
        formatter.dateFormat = .taskOverviewTipsDateFormat
        formatter.timeZone = TimeZone(secondsFromGMT: 0)
        
        let date = Services.caseManager.startOfContagiousPeriod ?? Date()
        
        let dateString = formatter.string(from: date)
        
        let fullString: String = .taskOverviewTipsMessage(date: dateString)
        let dateRange = (fullString as NSString).range(of: dateString)
        
        let attributed = NSMutableAttributedString(string: fullString as String, attributes: [
            .font: Theme.fonts.subhead,
            .foregroundColor: Theme.colors.captionGray
        ])
        
        attributed.addAttribute(.font, value: Theme.fonts.subheadBold, range: dateRange)
        attributed.addAttribute(.foregroundColor, value: UIColor.black, range: dateRange)
        
        return attributed
    }
    
    func setHidePrompt(_ hidePrompt: @escaping PromptFunction) {
        self.hidePrompt = hidePrompt
        
        if Services.caseManager.isSynced && !Services.caseManager.isWindowExpired {
            hidePrompt(false)
        }
    }
    
    func setShowPrompt(_ showPrompt: @escaping PromptFunction) {
        self.showPrompt = showPrompt
        
        if !Services.caseManager.isSynced || Services.caseManager.isWindowExpired {
            showPrompt(false)
        }
    }
    
    private func buildSections() {
        sections = []
        sections.append((tableHeaderBuilder?(), [], nil))
        
        if Services.caseManager.hasSynced {
            buildSections(split: \.isSyncedWithPortal,
                          failingSectionTitle: .taskOverviewUnsyncedContactsHeader,
                          passingSectionTitle: .taskOverviewSyncedContactsHeader)
        } else {
            buildSections(split: \.isOrCanBeInformed,
                          failingSectionTitle: .taskOverviewUninformedContactsHeader,
                          passingSectionTitle: .taskOverviewInformedContactsHeader)
        }
    }
    
    private func sortTasks(left: Task, right: Task) -> Bool {
        guard left.taskType == .contact && right.taskType == .contact else {
            return true // To be adjusted whenever more taskTypes are added
        }
        
        // category1 before anything else
        if left.contact.category == .category1 && right.contact.category != .category1 {
            return true
        } else if right.contact.category == .category1 && left.contact.category != .category1 {
            return false
        }
        
        let fallbackDate = "9999-12-31"
        let leftDate = left.contact.dateOfLastExposure ?? fallbackDate
        let rightDate = right.contact.dateOfLastExposure ?? fallbackDate
        
        // sort by date
        switch leftDate.compare(rightDate, options: .numeric) {
        case .orderedDescending:
            return true
        case .orderedAscending:
            return false
        case .orderedSame:
            // sort alphabetically for same date
            return (left.contactName ?? "") < (right.contactName ?? "")
        }
    }
    
    private func buildSections(split: KeyPath<Task, Bool>, failingSectionTitle: String, passingSectionTitle: String) {
        let tasks = Services.caseManager.tasks
            .filter { !$0.deletedByIndex }
            .sorted(by: sortTasks)
        
        let failingContacts = tasks.filter { !$0[keyPath: split] }
        let passingContacts = tasks.filter { $0[keyPath: split] }
        
        let failingSectionHeader = SectionHeaderContent(failingSectionTitle, nil)
        let passingSectionHeader = SectionHeaderContent(passingSectionTitle, nil)
        
        if !failingContacts.isEmpty {
            sections.append((header: sectionHeaderBuilder?(failingSectionHeader),
                             tasks: failingContacts,
                             footer: addContactFooterBuilder?()))
        }
        
        if !passingContacts.isEmpty {
            sections.append((header: sectionHeaderBuilder?(passingSectionHeader),
                             tasks: passingContacts,
                             footer: nil))
        }
        
        sections.append((tableFooterBuilder?(), [], nil))
        
        let windowExpired = Services.caseManager.isWindowExpired
        
        isHeaderAddContactButtonHidden = !failingContacts.isEmpty || windowExpired
        isAddContactButtonHidden = failingContacts.isEmpty || windowExpired
    }
}

extension TaskOverviewViewModel: CaseManagerListener {
    func caseManagerDidUpdateTasks(_ caseManager: CaseManaging) {
        buildSections()
        tableViewManager.reloadData()
    }
    
    func caseManagerDidUpdateSyncState(_ caseManager: CaseManaging) {
        if caseManager.isSynced {
            hidePrompt?(true)
        } else {
            showPrompt?(true)
        }
    }
    
    func caseManagerWindowExpired(_ caseManager: CaseManaging) {
        isDoneButtonHidden = true
        isResetButtonHidden = false
        isAddContactButtonHidden = true
        isHeaderAddContactButtonHidden = true
        isWindowExpiredMessageHidden = false
        
        tableViewManager.tableView?.allowsSelection = false
        
        showPrompt?(true)
    }
}

extension TaskOverviewViewModel: PairingManagerListener {
    
    func showPairingViewIfNeeded() {
        guard !Services.pairingManager.isPaired else { return }
        
        pairingTimeoutTimer?.invalidate()
        pairingTimeoutTimer = Timer.scheduledTimer(withTimeInterval: 0.2, repeats: false) { [unowned self] _ in
            self.isPairingViewHidden = false
            self.isPairingErrorViewHidden = true
            self.isDoneButtonHidden = true
        }
    }
    
    func pairingManagerDidStartPollingForPairing(_ pairingManager: PairingManaging) {
        showPairingViewIfNeeded()
    }
    
    func pairingManager(_ pairingManager: PairingManaging, didFailWith error: PairingManagingError) {
        pairingTimeoutTimer?.invalidate()
        
        pairingErrorText = Services.pairingManager.canResumePolling ?
            .taskOverviewPairingFailed :
            .taskOverviewPairingExpired
        
        isPairingViewHidden = true
        isPairingErrorViewHidden = false
        isDoneButtonHidden = true
    }
    
    func pairingManagerDidCancelPollingForPairing(_ pairingManager: PairingManaging) {
        pairingTimeoutTimer?.invalidate()
        
        isPairingViewHidden = true
        isPairingErrorViewHidden = true
        isDoneButtonHidden = false
    }
    
    func pairingManager(_ pairingManager: PairingManaging, didReceiveReversePairingCode code: String) {
        showPairingViewIfNeeded()
    }
    
    func pairingManagerDidFinishPairing(_ pairingManager: PairingManaging) {
        pairingTimeoutTimer?.invalidate()
        
        isPairingViewHidden = true
        isPairingErrorViewHidden = true
        isDoneButtonHidden = false
    }
    
}

/// - Tag: TaskOverviewViewController
class TaskOverviewViewController: PromptableViewController {
    private let viewModel: TaskOverviewViewModel
    private let tableView = UITableView.createDefaultGrouped()
    private let refreshControl = UIRefreshControl()
    
    weak var delegate: TaskOverviewViewControllerDelegate?
    
    required init(viewModel: TaskOverviewViewModel) {
        self.viewModel = viewModel
        super.init(nibName: nil, bundle: nil)
    }
    
    required init?(coder: NSCoder) {
        fatalError("init(coder:) has not been implemented")
    }

    override func viewDidLoad() {
        super.viewDidLoad()

        // Do any additional setup after loading the view.
        view.backgroundColor = .white
        title = .taskOverviewTitle
        
        setupTableView()
        
        let windowExpiredMessage =
            HStack(spacing: 8,
                   ImageView(imageName: "Warning").asIcon().withInsets(.top(2)),
                   Label(subhead: .windowExpiredMessage,
                         textColor: Theme.colors.primary).multiline())
            .alignment(.top)
        
        let doneButton = Button(title: .taskOverviewDoneButtonTitle)
            .touchUpInside(self, action: #selector(upload))
        
        let resetButton = Button(title: .taskOverviewDeleteDataButtonTitle)
            .touchUpInside(self, action: #selector(reset))
        
        let pairingView = createPairingView()
        let pairingErrorView = createPairingErrorView()
        
        promptView = VStack(spacing: 16,
                            pairingErrorView,
                            pairingView,
                            windowExpiredMessage,
                            doneButton,
                            resetButton)
        
        viewModel.$isDoneButtonHidden.binding = { doneButton.isHidden = $0 }
        viewModel.$isResetButtonHidden.binding = { resetButton.isHidden = $0 }
        viewModel.$isWindowExpiredMessageHidden.binding = { windowExpiredMessage.isHidden = $0 }
        
        viewModel.$isPairingViewHidden.binding = { pairingView.isHidden = $0 }
        viewModel.$isPairingErrorViewHidden.binding = { pairingErrorView.isHidden = $0 }
        
        viewModel.setHidePrompt { [unowned self] in self.hidePrompt(animated: $0) }
        viewModel.setShowPrompt { [unowned self] in self.showPrompt(animated: $0) }
        
        refreshControl.addTarget(self, action: #selector(refresh), for: .valueChanged)
    }
    
    private func createPairingView() -> UIView {
        let pairingActivityView = ActivityIndicatorView(style: .gray)
        pairingActivityView.startAnimating()
        pairingActivityView.setContentHuggingPriority(.required, for: .horizontal)
        let pairingView = VStack(spacing: 16,
                                 HStack(spacing: 6,
                                        pairingActivityView,
                                        Label(subhead: .taskOverviewWaitingForPairing, textColor: Theme.colors.primary).multiline()),
                                 Button(title: .taskOverviewPairingTryAgain, style: .secondary)
                                    .touchUpInside(self, action: #selector(upload)))
        
        return pairingView
    }
    
    private func createPairingErrorView() -> UIView {
        let label = Label(subhead: "", textColor: Theme.colors.warning).multiline()
        
        viewModel.$pairingErrorText.binding = { label.text = $0 }
        
        let pairingView = VStack(spacing: 16,
                                 HStack(spacing: 6,
                                        ImageView(imageName: "Warning").asIcon(color: Theme.colors.warning),
                                        label)
                                    .alignment(.top),
                                 Button(title: .taskOverviewPairingTryAgain, style: .secondary)
                                    .touchUpInside(self, action: #selector(upload)))
        
        return pairingView
    }
    
    private func setupTableView() {
        tableView.embed(in: contentView, preservesSuperviewLayoutMargins: false)
        tableView.delaysContentTouches = false
        tableView.refreshControl = refreshControl
        
<<<<<<< HEAD
        let tableHeaderBuilder = { [unowned self] () -> UIView in
            let tipContainerView = UIView()
            tipContainerView.backgroundColor = Theme.colors.graySeparator
            tipContainerView.layer.cornerRadius = 8
            
            let thinkingImage = UIImage(named: "Thinking")!
            let thinkingImageView = UIImageView(image: thinkingImage)
            thinkingImageView.snap(to: .bottomRight,
                                   of: tipContainerView,
                                   width: thinkingImage.size.width + 8) // add 1 cornerradius worth of margin on the left
            thinkingImageView.contentMode = .bottomRight
            thinkingImageView.layer.cornerRadius = 8
            thinkingImageView.clipsToBounds = true
            
            let tipButton = Button(title: .taskOverviewTipsButton, style: .info)
            tipButton.contentHorizontalAlignment = .left
            tipButton.contentEdgeInsets = .zero
            tipButton.titleLabel?.font = Theme.fonts.subheadBold
            tipButton.touchUpInside(self, action: #selector(requestTips))
            
            VStack(VStack(spacing: 4,
                          Label(bodyBold: .taskOverviewTipsTitle).multiline(),
                          Label(attributedString: viewModel.tipMessageText).multiline()),
                   tipButton)
                .embed(in: tipContainerView, insets: .right(92) + .left(16) + .top(16) + .bottom(11))
            
            let addContactButton = Button(title: .taskOverviewAddContactButtonTitle, style: .info)
                .touchUpInside(self, action: #selector(requestContact))
            
            addContactButton.setImage(UIImage(named: "Plus"), for: .normal)
            addContactButton.titleEdgeInsets = .left(5)
            addContactButton.imageEdgeInsets = .right(5)
            
            self.viewModel.$isHeaderAddContactButtonHidden.binding = { addContactButton.isHidden = $0 }
            
            return VStack(spacing: 12,
                          tipContainerView,
                          addContactButton)
                .wrappedInReadableWidth(insets: .top(32))
        }
        
        let sectionHeaderBuilder = { (title: String, subtitle: String?) -> UIView in
            VStack(spacing: 4,
                   Label(bodyBold: title).multiline(),
                   Label(subhead: subtitle, textColor: Theme.colors.captionGray).multiline().hideIfEmpty())
                .wrappedInReadableWidth(insets: .top(20) + .bottom(0))
        }
        
        let addContactFooterBuilder = { [unowned self] () -> UIView in
            let addContactButton = Button(title: .taskOverviewAddContactButtonTitle, style: .info)
                .touchUpInside(self, action: #selector(requestContact))
            
            addContactButton.setImage(UIImage(named: "Plus"), for: .normal)
            addContactButton.titleEdgeInsets = .left(5)
            addContactButton.imageEdgeInsets = .right(5)
            
            self.viewModel.$isAddContactButtonHidden.binding = { addContactButton.isHidden = $0 }
            
            return addContactButton
                .wrappedInReadableWidth(insets: .top(2) + .bottom(16))
        }
        
        let tableFooterBuilder = { [unowned self] () -> UIView in
            
            let versionLabel = Label(caption1: .mainAppVersionTitle, textColor: Theme.colors.captionGray)
            versionLabel.textAlignment = .center
            versionLabel.sizeToFit()
            versionLabel.frame = CGRect(x: 0, y: 0, width: versionLabel.frame.width, height: 60.0)
            versionLabel.isUserInteractionEnabled = true
            
            let gestureRecognizer = UITapGestureRecognizer(target: self, action: #selector(openDebugMenu))
            gestureRecognizer.numberOfTapsRequired = 4
            
            versionLabel.addGestureRecognizer(gestureRecognizer)
            
            return versionLabel.wrappedInReadableWidth(insets: .top(8) + .bottom(8))
        }
=======
        let tableHeaderBuilder = { [unowned self] in self.tableHeaderBuilder() }
        let addContactFooterBuilder = { [unowned self] in self.addContactFooterBuilder() }
        let tableFooterBuilder = { [unowned self] in self.tableFooterBuilder() }
>>>>>>> 1745d362
        
        viewModel.setupTableView(tableView,
                                 tableHeaderBuilder: tableHeaderBuilder,
                                 sectionHeaderBuilder: sectionHeaderBuilder,
                                 addContactFooterBuilder: addContactFooterBuilder,
                                 tableFooterBuilder: tableFooterBuilder) { [weak self] task, indexPath in
            guard let self = self else { return }
            
            self.delegate?.taskOverviewViewController(self, didSelect: task)
            self.tableView.deselectRow(at: indexPath, animated: true)
        }
    }
    
    @objc private func requestContact() {
        delegate?.taskOverviewViewControllerDidRequestAddContact(self)
    }
    
    @objc private func requestTips() {
        delegate?.taskOverviewViewControllerDidRequestTips(self)
    }
    
    @objc private func upload() {
        viewModel.showPairingViewIfNeeded()
        delegate?.taskOverviewViewControllerDidRequestUpload(self)
    }
    
    @objc private func refresh() {
        delegate?.taskOverviewViewControllerDidRequestRefresh(self)
    }
    
    @objc private func openDebugMenu() {
        delegate?.taskOverviewViewControllerDidRequestDebugMenu(self)
    }
    
    @objc private func reset() {
        delegate?.taskOverviewViewControllerDidRequestReset(self)
    }
    
    var isLoading: Bool {
        get { refreshControl.isRefreshing }
        set { newValue ? refreshControl.beginRefreshing() : refreshControl.endRefreshing() }
    }

}

private extension TaskOverviewViewController {
    
    func tableHeaderBuilder() -> UIView {
        let tipContainerView = UIView()
        tipContainerView.backgroundColor = Theme.colors.graySeparator
        tipContainerView.layer.cornerRadius = 8
        
        let thinkingImage = UIImage(named: "Thinking")!
        let thinkingImageView = UIImageView(image: thinkingImage)
        thinkingImageView.snap(to: .bottomRight,
                               of: tipContainerView,
                               width: thinkingImage.size.width + 8) // add 1 cornerradius worth of margin on the left
        thinkingImageView.contentMode = .bottomRight
        thinkingImageView.layer.cornerRadius = 8
        thinkingImageView.clipsToBounds = true
        
        let tipButton = Button(title: .taskOverviewTipsButton, style: .info)
        tipButton.contentHorizontalAlignment = .left
        tipButton.contentEdgeInsets = .zero
        tipButton.titleLabel?.font = Theme.fonts.subheadBold
        tipButton.touchUpInside(self, action: #selector(requestTips))
        
        VStack(VStack(spacing: 4,
                      Label(bodyBold: .taskOverviewTipsTitle).multiline(),
                      Label(viewModel.tipMessageText).multiline()),
               tipButton)
            .embed(in: tipContainerView, insets: .right(92) + .left(16) + .top(16) + .bottom(11))
        
        let addContactButton = Button(title: .taskOverviewAddContactButtonTitle, style: .info)
            .touchUpInside(self, action: #selector(requestContact))
        
        addContactButton.setImage(UIImage(named: "Plus"), for: .normal)
        addContactButton.titleEdgeInsets = .left(5)
        addContactButton.imageEdgeInsets = .right(5)
        
        self.viewModel.$isHeaderAddContactButtonHidden.binding = { addContactButton.isHidden = $0 }
        
        return VStack(spacing: 12,
                      tipContainerView,
                      addContactButton)
            .wrappedInReadableWidth(insets: .top(32))
    }
    
    func sectionHeaderBuilder(title: String, subtitle: String?) -> UIView {
        return VStack(spacing: 4,
                      Label(bodyBold: title).multiline(),
                      Label(subhead: subtitle, textColor: Theme.colors.captionGray).multiline().hideIfEmpty())
                   .wrappedInReadableWidth(insets: .top(20) + .bottom(0))
    }
    
    func addContactFooterBuilder() -> UIView {
        let addContactButton = Button(title: .taskOverviewAddContactButtonTitle, style: .info)
            .touchUpInside(self, action: #selector(requestContact))
        
        addContactButton.setImage(UIImage(named: "Plus"), for: .normal)
        addContactButton.titleEdgeInsets = .left(5)
        addContactButton.imageEdgeInsets = .right(5)
        
        self.viewModel.$isAddContactButtonHidden.binding = { addContactButton.isHidden = $0 }
        
        return addContactButton
            .wrappedInReadableWidth(insets: .top(2) + .bottom(16))
    }
    
    func tableFooterBuilder() -> UIView {
        let versionLabel = Label(caption1: .mainAppVersionTitle, textColor: Theme.colors.captionGray)
        versionLabel.textAlignment = .center
        versionLabel.sizeToFit()
        versionLabel.frame = CGRect(x: 0, y: 0, width: versionLabel.frame.width, height: 60.0)
        versionLabel.isUserInteractionEnabled = true
        
        let gestureRecognizer = UITapGestureRecognizer(target: self, action: #selector(openDebugMenu))
        gestureRecognizer.numberOfTapsRequired = 4
        
        versionLabel.addGestureRecognizer(gestureRecognizer)
        
        return versionLabel.wrappedInReadableWidth(insets: .top(8) + .bottom(8))
        
    }
    
}<|MERGE_RESOLUTION|>--- conflicted
+++ resolved
@@ -368,89 +368,9 @@
         tableView.delaysContentTouches = false
         tableView.refreshControl = refreshControl
         
-<<<<<<< HEAD
-        let tableHeaderBuilder = { [unowned self] () -> UIView in
-            let tipContainerView = UIView()
-            tipContainerView.backgroundColor = Theme.colors.graySeparator
-            tipContainerView.layer.cornerRadius = 8
-            
-            let thinkingImage = UIImage(named: "Thinking")!
-            let thinkingImageView = UIImageView(image: thinkingImage)
-            thinkingImageView.snap(to: .bottomRight,
-                                   of: tipContainerView,
-                                   width: thinkingImage.size.width + 8) // add 1 cornerradius worth of margin on the left
-            thinkingImageView.contentMode = .bottomRight
-            thinkingImageView.layer.cornerRadius = 8
-            thinkingImageView.clipsToBounds = true
-            
-            let tipButton = Button(title: .taskOverviewTipsButton, style: .info)
-            tipButton.contentHorizontalAlignment = .left
-            tipButton.contentEdgeInsets = .zero
-            tipButton.titleLabel?.font = Theme.fonts.subheadBold
-            tipButton.touchUpInside(self, action: #selector(requestTips))
-            
-            VStack(VStack(spacing: 4,
-                          Label(bodyBold: .taskOverviewTipsTitle).multiline(),
-                          Label(attributedString: viewModel.tipMessageText).multiline()),
-                   tipButton)
-                .embed(in: tipContainerView, insets: .right(92) + .left(16) + .top(16) + .bottom(11))
-            
-            let addContactButton = Button(title: .taskOverviewAddContactButtonTitle, style: .info)
-                .touchUpInside(self, action: #selector(requestContact))
-            
-            addContactButton.setImage(UIImage(named: "Plus"), for: .normal)
-            addContactButton.titleEdgeInsets = .left(5)
-            addContactButton.imageEdgeInsets = .right(5)
-            
-            self.viewModel.$isHeaderAddContactButtonHidden.binding = { addContactButton.isHidden = $0 }
-            
-            return VStack(spacing: 12,
-                          tipContainerView,
-                          addContactButton)
-                .wrappedInReadableWidth(insets: .top(32))
-        }
-        
-        let sectionHeaderBuilder = { (title: String, subtitle: String?) -> UIView in
-            VStack(spacing: 4,
-                   Label(bodyBold: title).multiline(),
-                   Label(subhead: subtitle, textColor: Theme.colors.captionGray).multiline().hideIfEmpty())
-                .wrappedInReadableWidth(insets: .top(20) + .bottom(0))
-        }
-        
-        let addContactFooterBuilder = { [unowned self] () -> UIView in
-            let addContactButton = Button(title: .taskOverviewAddContactButtonTitle, style: .info)
-                .touchUpInside(self, action: #selector(requestContact))
-            
-            addContactButton.setImage(UIImage(named: "Plus"), for: .normal)
-            addContactButton.titleEdgeInsets = .left(5)
-            addContactButton.imageEdgeInsets = .right(5)
-            
-            self.viewModel.$isAddContactButtonHidden.binding = { addContactButton.isHidden = $0 }
-            
-            return addContactButton
-                .wrappedInReadableWidth(insets: .top(2) + .bottom(16))
-        }
-        
-        let tableFooterBuilder = { [unowned self] () -> UIView in
-            
-            let versionLabel = Label(caption1: .mainAppVersionTitle, textColor: Theme.colors.captionGray)
-            versionLabel.textAlignment = .center
-            versionLabel.sizeToFit()
-            versionLabel.frame = CGRect(x: 0, y: 0, width: versionLabel.frame.width, height: 60.0)
-            versionLabel.isUserInteractionEnabled = true
-            
-            let gestureRecognizer = UITapGestureRecognizer(target: self, action: #selector(openDebugMenu))
-            gestureRecognizer.numberOfTapsRequired = 4
-            
-            versionLabel.addGestureRecognizer(gestureRecognizer)
-            
-            return versionLabel.wrappedInReadableWidth(insets: .top(8) + .bottom(8))
-        }
-=======
         let tableHeaderBuilder = { [unowned self] in self.tableHeaderBuilder() }
         let addContactFooterBuilder = { [unowned self] in self.addContactFooterBuilder() }
         let tableFooterBuilder = { [unowned self] in self.tableFooterBuilder() }
->>>>>>> 1745d362
         
         viewModel.setupTableView(tableView,
                                  tableHeaderBuilder: tableHeaderBuilder,
@@ -520,7 +440,7 @@
         
         VStack(VStack(spacing: 4,
                       Label(bodyBold: .taskOverviewTipsTitle).multiline(),
-                      Label(viewModel.tipMessageText).multiline()),
+                      Label(attributedString: viewModel.tipMessageText).multiline()),
                tipButton)
             .embed(in: tipContainerView, insets: .right(92) + .left(16) + .top(16) + .bottom(11))
         
