/*
 * Copyright (c) 2020 De Staat der Nederlanden, Ministerie van Volksgezondheid, Welzijn en Sport.
 *  Licensed under the EUROPEAN UNION PUBLIC LICENCE v. 1.2
 *
 *  SPDX-License-Identifier: EUPL-1.2
 */

import UIKit

enum CaseManagingError: Error {
    case notPaired
    case questionnaireNotFound
    case couldNotPair(NetworkError)
    case couldNotLoadTasks(NetworkError)
    case couldNotLoadQuestionnaires(NetworkError)
}

/// Loads tasks and questionnaires.
/// Facilitates storing and uploading results to the backend.
/// Publishes updates to the internal store via [CaseManagerListener](x-source-tag://CaseManagerListener)
///
/// # See also:
/// [Task](x-source-tag://Task),
/// [Questionnaire](x-source-tag://Questionnaire)
///
/// - Tag: CaseManaging
protocol CaseManaging {
    typealias RetryHandler = () -> Void
    
    init()
    
    var isPaired: Bool { get }
    
    /// Indicates that alls the tasks are uploaded to the backend in their current state
    var isSynced: Bool { get }
    
    var dateOfSymptomOnset: Date { get }
    var tasks: [Task] { get }
    
<<<<<<< HEAD
    /// Returns the [Questionnaire](x-source-tag://Questionnaire) associated with a task
    func questionnaire(for task: Task) -> Questionnaire
=======
    var hasUnfinishedTasks: Bool { get }
    
    /// Returns the [Questionnaire](x-source-tag://Questionnaire) associated with a task.
    /// Throws an `notPaired` error when called befored paired.
    /// Throws an `questionnaireNotFound` error when there's no suitable questionnaire  for the supplied task
    func questionnaire(for task: Task) throws -> Questionnaire
    
    func pair(pairingCode: String, completion: @escaping (_ success: Bool, _ error: CaseManagingError?) -> Void)
>>>>>>> a74f2350
    
    /// Clears all stored data. Using any method or property except for `isPaired` on CaseManager before pairing again is an invalid operation.
    /// Throws an `notPaired` error when called befored paired.
    func unpair() throws
    
    /// Adds a listener
    /// - parameter listener: The object conforming to [CaseManagerListener](x-source-tag://CaseManagerListener) that will receive updates. Will be stored with a weak reference
    func addListener(_ listener: CaseManagerListener)
    
    /// Saves updates to a task if a task with the same uuid is already managed, or stores a new task.
    /// Throws an `notPaired` error when called befored paired.
    func save(_ task: Task) throws
    
    /// Uploads all the tasks to the backend.
    /// Throws an `notPaired` error when called befored paired.
    ///
    /// - parameter completionHandler: The closure to be called after the upload was finished.
    func sync(completionHandler: ((_ success: Bool) -> Void)?) throws
}

/// - Tag: CaseManagerListener
protocol CaseManagerListener: class {
    /// Called after updates are made to the managed tasks
    func caseManagerDidUpdateTasks(_ caseManager: CaseManaging)
    
    /// Called after tasks were uploaded to the backend
    func caseManagerDidUpdateSyncState(_ caseManager: CaseManaging)
}

/// - Tag: CaseManager
final class CaseManager: CaseManaging, Logging {
    
    private struct Constants {
        static let keychainService = "UserTest-Mocks"
    }
    
    private struct ListenerWrapper {
        weak var listener: CaseManagerListener?
    }
    
    private var listeners = [ListenerWrapper]()
    
    @Keychain(name: "appData", service: Constants.keychainService)
    private var appData: AppData = .empty
    
    @UserDefaults(key: "pairingHash")
    private(set) var pairingHash: String = ""
    
    @UserDefaults(key: "isSynced")
    private(set) var isSynced: Bool = true {
        didSet {
            listeners.forEach { $0.listener?.caseManagerDidUpdateSyncState(self) }
        }
    }
    
    private(set) var tasks: [Task] {
        get { appData.tasks }
        set { appData.tasks = newValue }
    }
    
    private var questionnaires: [Questionnaire] {
        get { appData.questionnaires }
        set { appData.questionnaires = newValue }
    }
    
    private(set) var dateOfSymptomOnset: Date {
        get { appData.dateOfSymptomOnset }
        set { appData.dateOfSymptomOnset = newValue }
    }
    
    var isPaired: Bool {
        $appData.exists && !pairingHash.isEmpty
    }
    
<<<<<<< HEAD
    func loadTasksAndQuestions(pairingCode: String, completion: @escaping (Bool, NetworkError?) -> Void) {
        // This is all temporary code until until pairing with the API is available.
        
        // Clear existing data
        $tasks.clearData()
        $questionnaires.clearData()
        $dateOfSymptomOnset.clearData()
        
        DispatchQueue.main.asyncAfter(deadline: .now() + .random(in: 0.1...0.5)) {
            if let validCodes = Bundle.main.infoDictionary?["ValidCodes"] as? [String] {
                guard validCodes.contains(pairingCode.sha256) else {
                    completion(false, .invalidRequest)
                    return
=======
    var hasUnfinishedTasks: Bool {
        tasks.contains { $0.status != .completed }
    }
    
    func pair(pairingCode: String, completion: @escaping (Bool, CaseManagingError?) -> Void) {
        func pairIfNeeded() {
            guard !isPaired else { return loadTasksIfNeeded() }
            
            Services.networkManager.pair(code: pairingCode, deviceName: UIDevice.current.name) {
                switch $0 {
                case .success(let pairing):
                    self.appData = AppData(version: AppData.Constants.currentVersion,
                                           pairing: pairing,
                                           dateOfSymptomOnset: Date(timeIntervalSinceReferenceDate: 0),
                                           tasks: [],
                                           questionnaires: [])
                    
                    self.pairingHash = pairingCode.sha256
                    
                    loadTasksIfNeeded()
                case .failure(let error):
                    completion(false, .couldNotPair(error))
>>>>>>> a74f2350
                }
            }
        }
        
        func loadTasksIfNeeded() {
            guard appData.tasks.isEmpty else { return loadQuestionnairesIfNeeded() }
            let identifier = self.appData.pairing.case.uuid.uuidString
            Services.networkManager.getCase(identifier: identifier) {
                switch $0 {
                case .success(let result):
                    self.tasks = result.tasks
                    self.dateOfSymptomOnset = result.dateOfSymptomOnset
                    
                    loadQuestionnairesIfNeeded()
                case .failure(let error):
                    completion(false, .couldNotLoadTasks(error))
                }
            }
        }
        
        func loadQuestionnairesIfNeeded() {
            guard appData.questionnaires.isEmpty else { return finish() }
            
            Services.networkManager.getQuestionnaires {
                switch $0 {
                case .success(let questionnaires):
                    self.setQuestionnaires(questionnaires)
                    
                    finish()
                case .failure(let error):
                    completion(false, .couldNotLoadQuestionnaires(error))
                }
            }
        }
        
        func finish() {
            completion(true, nil)
            self.listeners.forEach { $0.listener?.caseManagerDidUpdateTasks(self) }
        }
        
        pairIfNeeded()
    }
    
    func unpair() throws {
        $appData.clearData()
        pairingHash = ""
    }
    
    /// Set the questionnaires from the api call result
    ///
    /// The app injects a question of the `lastExposureDate` in the contact [Questionnaire](x-source-tag://Questionnaire) to support the `dateOfLastExposure` property at the [Task](x-source-tag://Task) level.
    /// Answers to a question with this type should not be sent to the backend.
    ///
    /// # See also
    /// [lastExposureDate](x-source-tag://lastExposureDate)
    ///
    /// - Tag: CaseManager.setQuestionnaires
    private func setQuestionnaires(_ questionnaires: [Questionnaire]) {
        func injectingLastExposureDateIfNeeded(_ questionnaire: Questionnaire) -> Questionnaire {
            switch questionnaire.taskType {
            case .contact:
                var questions = questionnaire.questions
                
                let lastExposureQuestion = Question(uuid: UUID(),
                                                    group: .contactDetails,
                                                    questionType: .lastExposureDate,
                                                    label: .contactInformationLastExposure,
                                                    description: nil,
                                                    relevantForCategories: [.category1, .category2a, .category2b, .category3],
                                                    answerOptions: nil)
                
                // Find the index of the question modifying the communication type. (Via triggers)
                let communicationQuestionIndex = questionnaire.questions
                    .firstIndex { $0.answerOptions?.contains { $0.trigger == .setCommunicationToIndex } == true }
                
                if let index = communicationQuestionIndex {
                    questions.insert(lastExposureQuestion, at: index)
                } else {
                    questions.append(lastExposureQuestion)
                }
                
                return Questionnaire(uuid: questionnaire.uuid,
                                     taskType: questionnaire.taskType,
                                     questions: questions)
            }
        }
        
        self.questionnaires = questionnaires.map(injectingLastExposureDateIfNeeded)
    }
    
    /// - Tag: CaseManager.questionnaire
    func questionnaire(for task: Task) throws -> Questionnaire {
        guard isPaired else { throw CaseManagingError.notPaired }
        
        guard let questionnaire = questionnaires.first(where: { $0.taskType == task.taskType }) else {
            logError("Could not find applicable questionnaire")
            throw CaseManagingError.questionnaireNotFound
        }
        
        return questionnaire
    }
    
    func save(_ task: Task) throws {
        guard isPaired else { throw CaseManagingError.notPaired }
        
        func storeNewTask() -> Int {
            tasks.append(task)
            return tasks.count - 1
        }
        
        let index = tasks.lastIndex { $0.uuid == task.uuid } ?? storeNewTask()
        
        let questionnaire = try self.questionnaire(for: task)
        
        // Update task type content
        switch tasks[index].taskType {
        case .contact:
            tasks[index].contact = task.contact
        }
        
        let currentAnswers = tasks[index].result?.answers ?? []
        let newAnswers = task.result?.answers ?? []
        
        // Ensure we have (empty) answers for all necessary questions
        // Updating existing any answers
        func answerForQuestion(_ question: Question) -> Answer {
            let currentAnswer = currentAnswers.first { $0.questionUuid == question.uuid }
            let newAnswer = newAnswers.first { $0.questionUuid == question.uuid }
            
            switch (currentAnswer, newAnswer) {
            case (.some(let current), .some(let new)):
                let isModified = current.value != new.value
                let modifiedDate = isModified ? Date() : current.lastModified
                return Answer(uuid: current.uuid, questionUuid: question.uuid, lastModified: modifiedDate, value: new.value)
            case (.none, .some(let new)):
                return Answer(uuid: new.uuid, questionUuid: question.uuid, lastModified: Date(), value: new.value)
            case (.some(let current), .none):
                return current
            case (.none, .none):
                return question.emptyAnswer
            }
        }
        
        let answers = questionnaire.questions
            .filter { $0.relevantForCategories.contains(tasks[index].contact.category) }
            .map(answerForQuestion)
        
        tasks[index].result = QuestionnaireResult(questionnaireUuid: questionnaire.uuid, answers: answers)
        
        isSynced = false
        
        listeners.forEach { $0.listener?.caseManagerDidUpdateTasks(self) }
    }
    
    func addListener(_ listener: CaseManagerListener) {
        listeners.append(ListenerWrapper(listener: listener))
    }
    
    func sync(completionHandler: ((Bool) -> Void)?) throws {
        guard isPaired else { throw CaseManagingError.notPaired }
        
        // Fake doing some work
        DispatchQueue.main.asyncAfter(deadline: .now() + 3) {
            self.isSynced = true
            completionHandler?(true)
        }
    }
    
}<|MERGE_RESOLUTION|>--- conflicted
+++ resolved
@@ -37,19 +37,12 @@
     var dateOfSymptomOnset: Date { get }
     var tasks: [Task] { get }
     
-<<<<<<< HEAD
-    /// Returns the [Questionnaire](x-source-tag://Questionnaire) associated with a task
-    func questionnaire(for task: Task) -> Questionnaire
-=======
-    var hasUnfinishedTasks: Bool { get }
-    
     /// Returns the [Questionnaire](x-source-tag://Questionnaire) associated with a task.
     /// Throws an `notPaired` error when called befored paired.
     /// Throws an `questionnaireNotFound` error when there's no suitable questionnaire  for the supplied task
     func questionnaire(for task: Task) throws -> Questionnaire
     
     func pair(pairingCode: String, completion: @escaping (_ success: Bool, _ error: CaseManagingError?) -> Void)
->>>>>>> a74f2350
     
     /// Clears all stored data. Using any method or property except for `isPaired` on CaseManager before pairing again is an invalid operation.
     /// Throws an `notPaired` error when called befored paired.
@@ -122,25 +115,6 @@
     
     var isPaired: Bool {
         $appData.exists && !pairingHash.isEmpty
-    }
-    
-<<<<<<< HEAD
-    func loadTasksAndQuestions(pairingCode: String, completion: @escaping (Bool, NetworkError?) -> Void) {
-        // This is all temporary code until until pairing with the API is available.
-        
-        // Clear existing data
-        $tasks.clearData()
-        $questionnaires.clearData()
-        $dateOfSymptomOnset.clearData()
-        
-        DispatchQueue.main.asyncAfter(deadline: .now() + .random(in: 0.1...0.5)) {
-            if let validCodes = Bundle.main.infoDictionary?["ValidCodes"] as? [String] {
-                guard validCodes.contains(pairingCode.sha256) else {
-                    completion(false, .invalidRequest)
-                    return
-=======
-    var hasUnfinishedTasks: Bool {
-        tasks.contains { $0.status != .completed }
     }
     
     func pair(pairingCode: String, completion: @escaping (Bool, CaseManagingError?) -> Void) {
@@ -161,7 +135,6 @@
                     loadTasksIfNeeded()
                 case .failure(let error):
                     completion(false, .couldNotPair(error))
->>>>>>> a74f2350
                 }
             }
         }
