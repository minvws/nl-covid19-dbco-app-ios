--- conflicted
+++ resolved
@@ -491,28 +491,7 @@
         let identifier: String
         
         do {
-<<<<<<< HEAD
-            let value = Case(dateOfTest: dateOfTest,
-                             dateOfSymptomOnset: dateOfSymptomOnset,
-                             symptomsKnown: symptomsKnown,
-                             windowExpiresAt: windowExpiresAt,
-                             tasks: tasks,
-                             symptoms: symptoms)
-            let identifier = try Services.pairingManager.caseToken()
-            Services.networkManager.putCase(identifier: identifier, value: value) {
-                switch $0 {
-                case .success:
-                    self.markAllTasksAsSynced()
-                    self.hasSynced = true
-                    completionHandler?(true)
-                case .failure(let error):
-                    self.logError("Could not sync case: \(error)")
-                    completionHandler?(false)
-                }
-            }
-=======
             identifier = try Services.pairingManager.caseToken()
->>>>>>> d68b8fce
         } catch let error {
             completionHandler?(false)
             throw error
@@ -541,48 +520,7 @@
             return loadQuestionnairesIfNeeded(completion: completion)
         }
         
-<<<<<<< HEAD
-        do {
-            let previousFetchDate = fetchDate
-            fetchDate = Date() // Set the fetchdate here to prevent multiple request
-            
-            let identifier = try Services.pairingManager.caseToken()
-            Services.networkManager.getCase(identifier: identifier) {
-                switch $0 {
-                case .success(let result):
-                    self.setTasks(result.tasks)
-
-                    if self.dateOfSymptomOnset == nil {
-                        self.dateOfSymptomOnset = result.dateOfSymptomOnset
-                    }
-
-                    if self.dateOfTest == nil {
-                        self.dateOfTest = result.dateOfTest
-                    }
-
-                    if self.symptoms.isEmpty {
-                        self.symptoms = result.symptoms
-                    }
-
-                    self.windowExpiresAt = result.windowExpiresAt
-                    self.reference = result.reference
-                    self.symptomsKnown = result.symptomsKnown
-                    
-                    self.fetchDate = Date() // Set the fetchdate here again to the actual date
-        
-                    self.loadQuestionnairesIfNeeded(completion: completion)
-                    
-                    self.listeners.forEach { $0.listener?.caseManagerDidUpdateTasks(self) }
-                case .failure(let error):
-                    self.fetchDate = previousFetchDate // Reset the fetchdate since no data was fetched
-                    
-                    completion(false, .couldNotLoadTasks(error))
-                }
-            }
-        } catch {
-=======
         guard let identifier = try? Services.pairingManager.caseToken() else {
->>>>>>> d68b8fce
             return completion(false, .noCaseData)
         }
         
@@ -658,7 +596,7 @@
     var asCase: Case {
         return Case(dateOfTest: dateOfTest,
                     dateOfSymptomOnset: dateOfSymptomOnset,
-                    contagiousPeriodKnown: contagiousPeriodKnown,
+                    symptomsKnown: symptomsKnown,
                     windowExpiresAt: windowExpiresAt,
                     tasks: tasks,
                     symptoms: symptoms)
@@ -679,6 +617,6 @@
 
         windowExpiresAt = caseResult.windowExpiresAt
         reference = caseResult.reference
-        contagiousPeriodKnown = caseResult.contagiousPeriodKnown
+        symptomsKnown = caseResult.symptomsKnown
     }
 }