/*
 * Copyright (c) 2020 De Staat der Nederlanden, Ministerie van Volksgezondheid, Welzijn en Sport.
 *  Licensed under the EUROPEAN UNION PUBLIC LICENCE v. 1.2
 *
 *  SPDX-License-Identifier: EUPL-1.2
 */

import Foundation

/// Used for the required update dialog
///
/// # See also:
/// [AppCoordinator.showRequiredUpdate](x-source-tag://AppCoordinator.showRequiredUpdate)
///
/// - Tag: AppVersionInformation
protocol AppVersionInformation {
    var minimumVersion: String { get }
    var minimumVersionMessage: String? { get }
    var appStoreURL: URL? { get }
}

/// Used to enable or disable parts of the app.
/// - enableContactCalling: Enables the "call [name]" button in the [ContactQuestionnaireViewController's](x-source-tag://ContactQuestionnaireViewController) inform section
/// - enablePerspectiveCopy: Enables the "copy guidelines" button in the [ContactQuestionnaireViewController's](x-source-tag://ContactQuestionnaireViewController) inform section
/// - enableSelfBCO: Enables the self bco flow, allowing users to gather contacts and determining the contagious period without first pairing with the GGD.
///
/// - Tag: FeatureFlags
struct FeatureFlags: Codable {
    /// Enables the "call [name]" button in the [ContactQuestionnaireViewController's](x-source-tag://ContactQuestionnaireViewController) inform section
    let enableContactCalling: Bool
<<<<<<< HEAD
    let enablePerspectiveSharing: Bool
    
    /// Enables the "copy guidelines" button in the [ContactQuestionnaireViewController's](x-source-tag://ContactQuestionnaireViewController) inform section
=======
>>>>>>> 4016e67e
    let enablePerspectiveCopy: Bool
    
    /// Enables the self bco flow, allowing users to gather contacts and determining the contagious period without first pairing with the GGD.
    let enableSelfBCO: Bool
    
    static var empty: FeatureFlags {
        return FeatureFlags(enableContactCalling: false, enablePerspectiveCopy: false, enableSelfBCO: false)
    }
}

/// Used for the list of selectable symptoms in [SelectSymptomsViewController](x-source-tag://SelectSymptomsViewController)
///
/// - Tag: Symptom
struct Symptom: Codable, Equatable {
    let label: String
    let value: String
    
    static func == (lhs: Self, rhs: Self) -> Bool {
        return lhs.value == rhs.value
    }
}

<<<<<<< HEAD
/// The configuration object supplied by the api
///
/// - Tag: AppConfiguration
struct AppConfiguration: AppVersionInformation, Decodable {
=======
struct AppConfiguration: AppVersionInformation, Codable {
>>>>>>> 4016e67e
    let minimumVersion: String
    let minimumVersionMessage: String?
    let appStoreURL: URL?
    let featureFlags: FeatureFlags
    let symptoms: [Symptom]
    let supportedZipCodeRanges: [ZipRange]
    let fetchDate: Date
    
    enum CodingKeys: String, CodingKey {
        case minimumVersion = "iosMinimumVersion"
        case minimumVersionMessage = "iosMinimumVersionMessage"
        case appStoreURL = "iosAppStoreURL"
        case featureFlags
        case symptoms
        case supportedZipCodeRanges
        case fetchDate
    }
    
    init(from decoder: Decoder) throws {
        let container = try decoder.container(keyedBy: CodingKeys.self)
        
        minimumVersion = try container.decode(String.self, forKey: .minimumVersion)
        minimumVersionMessage = try container.decodeIfPresent(String.self, forKey: .minimumVersionMessage)
        
        if let appStoreURLString = try container.decodeIfPresent(String.self, forKey: .appStoreURL) {
            appStoreURL = URL(string: appStoreURLString)
        } else {
            appStoreURL = nil
        }
        
        featureFlags = try container.decode(FeatureFlags.self, forKey: .featureFlags)
        symptoms = try container.decode([Symptom].self, forKey: .symptoms)
        supportedZipCodeRanges = try container.decode([ZipRange].self, forKey: .supportedZipCodeRanges)
        
        fetchDate = (try container.decodeIfPresent(Date.self, forKey: .fetchDate)) ?? Date()
    }
}

enum ConfigUpdateResult {
    case updateRequired(AppVersionInformation)
    case updateFailed
    case noActionNeeded
}

/// Manages fetching the configuration and keeping it up to date.
///
/// # See also:
/// [AppConfiguration](x-source-tag://AppConfiguration),
/// [FeatureFlags](x-source-tag://FeatureFlags),
/// [ConfigManager](x-source-tag://ConfigManager)
///
/// - Tag: ConfigManaging
protocol ConfigManaging {
    init()
    
    /// The current version as a semantic version string
    var appVersion: String { get }
    
    /// The most recent fetched [FeatureFlags](x-source-tag://FeatureFlags)
    var featureFlags: FeatureFlags { get }
    
    /// The most recent fetched [Symptoms](x-source-tag://Symptom)
    var symptoms: [Symptom] { get }
    
    /// The most recent fetched [ZipRanges](x-source-tag://ZipRange) that are part of GGD regions using GGD Contact.
    var supportedZipCodeRanges: [ZipRange] { get }
    
<<<<<<< HEAD
    /// Update the configuration
    func update(completion: @escaping (UpdateState, FeatureFlags) -> Void)
=======
    func update(completion: @escaping (ConfigUpdateResult) -> Void)
>>>>>>> 4016e67e
}<|MERGE_RESOLUTION|>--- conflicted
+++ resolved
@@ -28,12 +28,8 @@
 struct FeatureFlags: Codable {
     /// Enables the "call [name]" button in the [ContactQuestionnaireViewController's](x-source-tag://ContactQuestionnaireViewController) inform section
     let enableContactCalling: Bool
-<<<<<<< HEAD
-    let enablePerspectiveSharing: Bool
     
     /// Enables the "copy guidelines" button in the [ContactQuestionnaireViewController's](x-source-tag://ContactQuestionnaireViewController) inform section
-=======
->>>>>>> 4016e67e
     let enablePerspectiveCopy: Bool
     
     /// Enables the self bco flow, allowing users to gather contacts and determining the contagious period without first pairing with the GGD.
@@ -56,14 +52,7 @@
     }
 }
 
-<<<<<<< HEAD
-/// The configuration object supplied by the api
-///
-/// - Tag: AppConfiguration
-struct AppConfiguration: AppVersionInformation, Decodable {
-=======
 struct AppConfiguration: AppVersionInformation, Codable {
->>>>>>> 4016e67e
     let minimumVersion: String
     let minimumVersionMessage: String?
     let appStoreURL: URL?
@@ -131,10 +120,5 @@
     /// The most recent fetched [ZipRanges](x-source-tag://ZipRange) that are part of GGD regions using GGD Contact.
     var supportedZipCodeRanges: [ZipRange] { get }
     
-<<<<<<< HEAD
-    /// Update the configuration
-    func update(completion: @escaping (UpdateState, FeatureFlags) -> Void)
-=======
     func update(completion: @escaping (ConfigUpdateResult) -> Void)
->>>>>>> 4016e67e
 }