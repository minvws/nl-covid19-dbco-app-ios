name: test

on:
  pull_request:
    branches:
<<<<<<< HEAD
      - main
      - develop
=======
      - 'main'
      - 'develop'
      - 'release/**'
>>>>>>> f2fbc238

jobs:
  swiftlint:
    runs-on: ubuntu-latest
    steps:
    - name: Checkout
      uses: actions/checkout@v2
    - name: Run SwiftLint for changes in this pull request
      uses: norio-nomura/action-swiftlint@3.1.0
      with:
        args: --force-exclude
      env:
        DIFF_BASE: ${{ github.base_ref }}
  test:
    runs-on: macOS-latest
    timeout-minutes: 15
    needs: swiftlint # only run tests (which is resource intensive) after swiftlint passes
    steps:
    - name: Checkout
      uses: actions/checkout@v2
    - name: Build and test
      env:
        SLACK_URL: ${{ secrets.SLACK_URL }}
      run: |
        bundle install
        bundle exec fastlane ios test_ci<|MERGE_RESOLUTION|>--- conflicted
+++ resolved
@@ -3,14 +3,9 @@
 on:
   pull_request:
     branches:
-<<<<<<< HEAD
-      - main
-      - develop
-=======
       - 'main'
       - 'develop'
       - 'release/**'
->>>>>>> f2fbc238
 
 jobs:
   swiftlint:
