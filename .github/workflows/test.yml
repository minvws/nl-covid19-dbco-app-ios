--- conflicted
+++ resolved
@@ -1,33 +1,22 @@
 name: test
 
-on: [pull_request, push]
+on:
+  pull_request:
+    branches:
+      - main
 
 jobs:
-<<<<<<< HEAD
   swiftlint:
     runs-on: ubuntu-latest
     steps:
     - name: Checkout
-      uses: actions/checkout@v1
+      uses: actions/checkout@v2
     - name: Run SwiftLint for changes in this pull request
       uses: norio-nomura/action-swiftlint@3.1.0
       with:
         args: --force-exclude
       env:
         DIFF_BASE: ${{ github.base_ref }}
-=======
-  # swiftlint:
-  #   runs-on: ubuntu-latest
-  #   steps:
-  #   - name: Checkout
-  #     uses: actions/checkout@v2
-  #   - name: Run SwiftLint for changes in this pull request
-  #     uses: norio-nomura/action-swiftlint@3
-  #     with:
-  #       args: --force-exclude
-  #     env:
-  #       DIFF_BASE: ${{ github.base_ref }}
->>>>>>> 51397731
   test:
     runs-on: macOS-latest
     # needs: swiftlint # only run tests (which is resource intensive) after swiftlint passes
