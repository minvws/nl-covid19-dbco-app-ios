--- conflicted
+++ resolved
@@ -115,12 +115,9 @@
 		CDE30E72251E278200862A40 /* EditContactCoordinator.swift in Sources */ = {isa = PBXBuildFile; fileRef = CDE30E71251E278200862A40 /* EditContactCoordinator.swift */; };
 		CDE30E782521D92600862A40 /* Localizable.strings in Resources */ = {isa = PBXBuildFile; fileRef = CDE30E7A2521D92600862A40 /* Localizable.strings */; };
 		CDE30E8725232FE200862A40 /* InputFieldEditable.swift in Sources */ = {isa = PBXBuildFile; fileRef = CDE30E8625232FE200862A40 /* InputFieldEditable.swift */; };
-<<<<<<< HEAD
 		CDEB5E5025CBF9CD00DD5BEC /* ReversePairingInfo.swift in Sources */ = {isa = PBXBuildFile; fileRef = CDEB5E4F25CBF9CD00DD5BEC /* ReversePairingInfo.swift */; };
 		CDF0AE7D25C82D310054AF87 /* ReversePairViewController.swift in Sources */ = {isa = PBXBuildFile; fileRef = CDF0AE7C25C82D310054AF87 /* ReversePairViewController.swift */; };
-=======
 		CDF0AE8325C95BAA0054AF87 /* OnsetDatePicker.swift in Sources */ = {isa = PBXBuildFile; fileRef = CDF0AE8225C95BAA0054AF87 /* OnsetDatePicker.swift */; };
->>>>>>> f1b82d9f
 		CDF817272552BEF100C60771 /* Bindable.swift in Sources */ = {isa = PBXBuildFile; fileRef = CDF817262552BEF100C60771 /* Bindable.swift */; };
 		CDFCF907250FA6E80062269A /* ViewController.swift in Sources */ = {isa = PBXBuildFile; fileRef = CDFCF906250FA6E80062269A /* ViewController.swift */; };
 		CDFCF90C2510C47E0062269A /* Localization.swift in Sources */ = {isa = PBXBuildFile; fileRef = CDFCF90B2510C47E0062269A /* Localization.swift */; };
@@ -268,12 +265,9 @@
 		CDE30E762521D90200862A40 /* nl */ = {isa = PBXFileReference; lastKnownFileType = text.plist.strings; name = nl; path = nl.lproj/LaunchScreen.strings; sourceTree = "<group>"; };
 		CDE30E7C2521D92B00862A40 /* nl */ = {isa = PBXFileReference; lastKnownFileType = text.plist.strings; name = nl; path = nl.lproj/Localizable.strings; sourceTree = "<group>"; };
 		CDE30E8625232FE200862A40 /* InputFieldEditable.swift */ = {isa = PBXFileReference; lastKnownFileType = sourcecode.swift; path = InputFieldEditable.swift; sourceTree = "<group>"; };
-<<<<<<< HEAD
 		CDEB5E4F25CBF9CD00DD5BEC /* ReversePairingInfo.swift */ = {isa = PBXFileReference; lastKnownFileType = sourcecode.swift; path = ReversePairingInfo.swift; sourceTree = "<group>"; };
 		CDF0AE7C25C82D310054AF87 /* ReversePairViewController.swift */ = {isa = PBXFileReference; lastKnownFileType = sourcecode.swift; path = ReversePairViewController.swift; sourceTree = "<group>"; };
-=======
 		CDF0AE8225C95BAA0054AF87 /* OnsetDatePicker.swift */ = {isa = PBXFileReference; lastKnownFileType = sourcecode.swift; path = OnsetDatePicker.swift; sourceTree = "<group>"; };
->>>>>>> f1b82d9f
 		CDF817262552BEF100C60771 /* Bindable.swift */ = {isa = PBXFileReference; lastKnownFileType = sourcecode.swift; path = Bindable.swift; sourceTree = "<group>"; };
 		CDFCF906250FA6E80062269A /* ViewController.swift */ = {isa = PBXFileReference; lastKnownFileType = sourcecode.swift; path = ViewController.swift; sourceTree = "<group>"; };
 		CDFCF90B2510C47E0062269A /* Localization.swift */ = {isa = PBXFileReference; lastKnownFileType = sourcecode.swift; path = Localization.swift; sourceTree = "<group>"; };
