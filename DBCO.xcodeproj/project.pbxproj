// !$*UTF8*$!
{
	archiveVersion = 1;
	classes = {
	};
	objectVersion = 50;
	objects = {

/* Begin PBXBuildFile section */
		CD1824EE2524B3E4006EB272 /* InputField.swift in Sources */ = {isa = PBXBuildFile; fileRef = CD1824ED2524B3E4006EB272 /* InputField.swift */; };
		CD2963442514BF4E008443AF /* SelectContactViewController.swift in Sources */ = {isa = PBXBuildFile; fileRef = CD2963432514BF4E008443AF /* SelectContactViewController.swift */; };
		CD2963472514E129008443AF /* ContactTableViewCell.swift in Sources */ = {isa = PBXBuildFile; fileRef = CD2963462514E129008443AF /* ContactTableViewCell.swift */; };
		CD29634C2518CE8E008443AF /* TableViewManager.swift in Sources */ = {isa = PBXBuildFile; fileRef = CD29634B2518CE8E008443AF /* TableViewManager.swift */; };
		CD29634F2518ED51008443AF /* UIEdgeInsets+Convenience.swift in Sources */ = {isa = PBXBuildFile; fileRef = CD29634E2518ED51008443AF /* UIEdgeInsets+Convenience.swift */; };
		CD2963522518F291008443AF /* ContactQuestionnaireViewController.swift in Sources */ = {isa = PBXBuildFile; fileRef = CD2963512518F291008443AF /* ContactQuestionnaireViewController.swift */; };
		CD2963552518F59E008443AF /* UITableView+Defaults.swift in Sources */ = {isa = PBXBuildFile; fileRef = CD2963542518F59E008443AF /* UITableView+Defaults.swift */; };
		CD29635825191941008443AF /* Button.swift in Sources */ = {isa = PBXBuildFile; fileRef = CD29635725191941008443AF /* Button.swift */; };
		CD29635B25191972008443AF /* Haptic.swift in Sources */ = {isa = PBXBuildFile; fileRef = CD29635A25191972008443AF /* Haptic.swift */; };
		CD29636125191AA8008443AF /* Theme.swift in Sources */ = {isa = PBXBuildFile; fileRef = CD29636025191AA8008443AF /* Theme.swift */; };
		CD29636425191C80008443AF /* Colors.xcassets in Resources */ = {isa = PBXBuildFile; fileRef = CD29636325191C7C008443AF /* Colors.xcassets */; };
		CD2AC0762530601900E8AF78 /* InputTextView.swift in Sources */ = {isa = PBXBuildFile; fileRef = CD2AC0752530601900E8AF78 /* InputTextView.swift */; };
		CD2AC08A25308B6500E8AF78 /* StatusView.swift in Sources */ = {isa = PBXBuildFile; fileRef = CD2AC08925308B6500E8AF78 /* StatusView.swift */; };
		CD3B23252541A7CF00A91851 /* UIActivityViewController+ContactTask.swift in Sources */ = {isa = PBXBuildFile; fileRef = CD3B23242541A7CF00A91851 /* UIActivityViewController+ContactTask.swift */; };
		CD3B23292541ADA900A91851 /* InformContactCoordinator.swift in Sources */ = {isa = PBXBuildFile; fileRef = CD3B23282541ADA900A91851 /* InformContactCoordinator.swift */; };
		CD421872251B4819004544B3 /* TaskTableViewCell.swift in Sources */ = {isa = PBXBuildFile; fileRef = CD421871251B4819004544B3 /* TaskTableViewCell.swift */; };
		CD47A4042549766C005B8801 /* SectionedScrollView.swift in Sources */ = {isa = PBXBuildFile; fileRef = CD47A4032549766C005B8801 /* SectionedScrollView.swift */; };
		CD49BAEB2525CE7C0079D018 /* PromptableViewController.swift in Sources */ = {isa = PBXBuildFile; fileRef = CD49BAEA2525CE7C0079D018 /* PromptableViewController.swift */; };
		CD65CD812535F77400BB761A /* LoadingViewController.swift in Sources */ = {isa = PBXBuildFile; fileRef = CD65CD802535F77400BB761A /* LoadingViewController.swift */; };
		CD65CD8525360F5C00BB761A /* UnfinishedTasksViewController.swift in Sources */ = {isa = PBXBuildFile; fileRef = CD65CD8425360F5C00BB761A /* UnfinishedTasksViewController.swift */; };
		CD6860CA253B31190061C318 /* ClassificationHelper.swift in Sources */ = {isa = PBXBuildFile; fileRef = CD6860C9253B31190061C318 /* ClassificationHelper.swift */; };
		CD7282BF250F740000D68911 /* AppCoordinator.swift in Sources */ = {isa = PBXBuildFile; fileRef = CD7282BE250F740000D68911 /* AppCoordinator.swift */; };
		CD7282C3250F9AFE00D68911 /* TaskOverviewViewController.swift in Sources */ = {isa = PBXBuildFile; fileRef = CD7282C2250F9AFE00D68911 /* TaskOverviewViewController.swift */; };
		CD7282C6250F9D2400D68911 /* TaskOverviewCoordinator.swift in Sources */ = {isa = PBXBuildFile; fileRef = CD7282C5250F9D2400D68911 /* TaskOverviewCoordinator.swift */; };
		CD756C35252B3D36005FEDA0 /* DBCOTests.swift in Sources */ = {isa = PBXBuildFile; fileRef = CD756C34252B3D36005FEDA0 /* DBCOTests.swift */; };
		CD756C4A252C6A30005FEDA0 /* OnboardingCoordinator.swift in Sources */ = {isa = PBXBuildFile; fileRef = CD756C49252C6A30005FEDA0 /* OnboardingCoordinator.swift */; };
		CD756C50252C6AC9005FEDA0 /* OnboardingStepViewController.swift in Sources */ = {isa = PBXBuildFile; fileRef = CD756C4F252C6AC9005FEDA0 /* OnboardingStepViewController.swift */; };
		CD756C5E252C9A7F005FEDA0 /* PairViewController.swift in Sources */ = {isa = PBXBuildFile; fileRef = CD756C5D252C9A7E005FEDA0 /* PairViewController.swift */; };
		CD756C64252CA787005FEDA0 /* PairingCodeField.swift in Sources */ = {isa = PBXBuildFile; fileRef = CD756C63252CA787005FEDA0 /* PairingCodeField.swift */; };
		CD756C70252DC629005FEDA0 /* SeparatorView.swift in Sources */ = {isa = PBXBuildFile; fileRef = CD756C6F252DC629005FEDA0 /* SeparatorView.swift */; };
		CD756C74252DDF00005FEDA0 /* UIResponder+CurrentFirstResponder.swift in Sources */ = {isa = PBXBuildFile; fileRef = CD756C73252DDF00005FEDA0 /* UIResponder+CurrentFirstResponder.swift */; };
		CD756C78252DDF30005FEDA0 /* SectionView.swift in Sources */ = {isa = PBXBuildFile; fileRef = CD756C77252DDF30005FEDA0 /* SectionView.swift */; };
		CD7FACA1251B3FCD00AB8142 /* TextView.swift in Sources */ = {isa = PBXBuildFile; fileRef = CD7FACA0251B3FCD00AB8142 /* TextView.swift */; };
<<<<<<< HEAD
		CD9C7F52254AC25300A78EEF /* Task+Informed.swift in Sources */ = {isa = PBXBuildFile; fileRef = CD9C7F51254AC25300A78EEF /* Task+Informed.swift */; };
		CD9C7F56254AC82200A78EEF /* String+Empty.swift in Sources */ = {isa = PBXBuildFile; fileRef = CD9C7F55254AC82200A78EEF /* String+Empty.swift */; };
=======
		CD9C7F3F2549B2B600A78EEF /* InfoPlist.strings in Resources */ = {isa = PBXBuildFile; fileRef = CD9C7F412549B2B600A78EEF /* InfoPlist.strings */; };
>>>>>>> 043e1fe2
		CDA0F6812539AA42009FD2A9 /* Answer+Prefilling.swift in Sources */ = {isa = PBXBuildFile; fileRef = CDA0F6802539AA42009FD2A9 /* Answer+Prefilling.swift */; };
		CDA0F6852539AA66009FD2A9 /* Task+ContactName.swift in Sources */ = {isa = PBXBuildFile; fileRef = CDA0F6842539AA66009FD2A9 /* Task+ContactName.swift */; };
		CDA0F6892539AAB8009FD2A9 /* Answer+Progress.swift in Sources */ = {isa = PBXBuildFile; fileRef = CDA0F6882539AAB8009FD2A9 /* Answer+Progress.swift */; };
		CDA0F68D2539AB18009FD2A9 /* Question+EmptyAnswer.swift in Sources */ = {isa = PBXBuildFile; fileRef = CDA0F68C2539AB18009FD2A9 /* Question+EmptyAnswer.swift */; };
		CDA0F6912539F0D9009FD2A9 /* AnswerManaging.swift in Sources */ = {isa = PBXBuildFile; fileRef = CDA0F6902539F0D9009FD2A9 /* AnswerManaging.swift */; };
		CDA0F6962539F1A3009FD2A9 /* LabeledInputView.swift in Sources */ = {isa = PBXBuildFile; fileRef = CDA0F6952539F1A3009FD2A9 /* LabeledInputView.swift */; };
		CDA525FC252F0FAA004E923A /* ToggleButton.swift in Sources */ = {isa = PBXBuildFile; fileRef = CDA525FB252F0FAA004E923A /* ToggleButton.swift */; };
		CDA52601252F1752004E923A /* ToggleGroup.swift in Sources */ = {isa = PBXBuildFile; fileRef = CDA52600252F1752004E923A /* ToggleGroup.swift */; };
		CDA5C11125123DC9009440D1 /* AppVersion.swift in Sources */ = {isa = PBXBuildFile; fileRef = CDA5C11025123DC9009440D1 /* AppVersion.swift */; };
		CDA5C11825135A46009440D1 /* SelectContactCoordinator.swift in Sources */ = {isa = PBXBuildFile; fileRef = CDA5C11725135A46009440D1 /* SelectContactCoordinator.swift */; };
		CDA5C11C25139D36009440D1 /* UIStackView+Axis.swift in Sources */ = {isa = PBXBuildFile; fileRef = CDA5C11B25139D36009440D1 /* UIStackView+Axis.swift */; };
		CDADF7DE2534773800424492 /* UIToolbar+Done.swift in Sources */ = {isa = PBXBuildFile; fileRef = CDADF7DD2534773800424492 /* UIToolbar+Done.swift */; };
		CDADF7EE2535B6A500424492 /* Label.swift in Sources */ = {isa = PBXBuildFile; fileRef = CDADF7ED2535B6A500424492 /* Label.swift */; };
		CDADF7F32535E34400424492 /* UploadCoordinator.swift in Sources */ = {isa = PBXBuildFile; fileRef = CDADF7F22535E34400424492 /* UploadCoordinator.swift */; };
		CDC4A8E8250B87E5001BABC6 /* AppDelegate.swift in Sources */ = {isa = PBXBuildFile; fileRef = CDC4A8E7250B87E5001BABC6 /* AppDelegate.swift */; };
		CDC4A8EA250B87E5001BABC6 /* SceneDelegate.swift in Sources */ = {isa = PBXBuildFile; fileRef = CDC4A8E9250B87E5001BABC6 /* SceneDelegate.swift */; };
		CDC4A8F1250B87E6001BABC6 /* Assets.xcassets in Resources */ = {isa = PBXBuildFile; fileRef = CDC4A8F0250B87E6001BABC6 /* Assets.xcassets */; };
		CDC4A8F4250B87E6001BABC6 /* LaunchScreen.storyboard in Resources */ = {isa = PBXBuildFile; fileRef = CDC4A8F2250B87E6001BABC6 /* LaunchScreen.storyboard */; };
		CDC7C86225376AB200FE7E05 /* Services.swift in Sources */ = {isa = PBXBuildFile; fileRef = CDC7C86125376AB200FE7E05 /* Services.swift */; };
		CDC7C8692538412600FE7E05 /* NetworkManager.swift in Sources */ = {isa = PBXBuildFile; fileRef = CDC7C8682538412600FE7E05 /* NetworkManager.swift */; };
		CDC7C86F2538429B00FE7E05 /* NetworkConfiguration.swift in Sources */ = {isa = PBXBuildFile; fileRef = CDC7C86E2538429B00FE7E05 /* NetworkConfiguration.swift */; };
		CDC7C873253842A200FE7E05 /* Endpoint.swift in Sources */ = {isa = PBXBuildFile; fileRef = CDC7C872253842A200FE7E05 /* Endpoint.swift */; };
		CDC7C8772538469B00FE7E05 /* NetworkManagerURLSessionDelegate.swift in Sources */ = {isa = PBXBuildFile; fileRef = CDC7C8762538469B00FE7E05 /* NetworkManagerURLSessionDelegate.swift */; };
		CDC7C87E2538487B00FE7E05 /* HTTPMethod.swift in Sources */ = {isa = PBXBuildFile; fileRef = CDC7C87B2538482400FE7E05 /* HTTPMethod.swift */; };
		CDC7C8842538498400FE7E05 /* Encodable+AnyEncodable.swift in Sources */ = {isa = PBXBuildFile; fileRef = CDC7C8822538497C00FE7E05 /* Encodable+AnyEncodable.swift */; };
		CDC7C8872538498700FE7E05 /* JSONDecoder+Decoding.swift in Sources */ = {isa = PBXBuildFile; fileRef = CDC7C8832538497C00FE7E05 /* JSONDecoder+Decoding.swift */; };
		CDC7C88C2538507100FE7E05 /* Logging.swift in Sources */ = {isa = PBXBuildFile; fileRef = CDC7C88B25384FF600FE7E05 /* Logging.swift */; };
		CDC7C89425385AD600FE7E05 /* Task.swift in Sources */ = {isa = PBXBuildFile; fileRef = CDC7C89325385AD600FE7E05 /* Task.swift */; };
		CDC7C898253873CE00FE7E05 /* Envelope.swift in Sources */ = {isa = PBXBuildFile; fileRef = CDC7C897253873CE00FE7E05 /* Envelope.swift */; };
		CDC7C89E25387E2000FE7E05 /* Questionnaire.swift in Sources */ = {isa = PBXBuildFile; fileRef = CDC7C89D25387E2000FE7E05 /* Questionnaire.swift */; };
		CDC7C8A225387E4400FE7E05 /* CaseManager.swift in Sources */ = {isa = PBXBuildFile; fileRef = CDC7C8A125387E4400FE7E05 /* CaseManager.swift */; };
		CDDC05642543120D0079C2F4 /* Coordinator.swift in Sources */ = {isa = PBXBuildFile; fileRef = CDDC05632543120D0079C2F4 /* Coordinator.swift */; };
		CDDC056C2546CD460079C2F4 /* Case.swift in Sources */ = {isa = PBXBuildFile; fileRef = CDDC056B2546CD460079C2F4 /* Case.swift */; };
		CDE30E64251BC02100862A40 /* TextField.swift in Sources */ = {isa = PBXBuildFile; fileRef = CDE30E63251BC02100862A40 /* TextField.swift */; };
		CDE30E69251C89FF00862A40 /* NavigationController.swift in Sources */ = {isa = PBXBuildFile; fileRef = CDE30E68251C89FF00862A40 /* NavigationController.swift */; };
		CDE30E6C251CE15800862A40 /* ContactValues.swift in Sources */ = {isa = PBXBuildFile; fileRef = CDE30E6B251CE15800862A40 /* ContactValues.swift */; };
		CDE30E72251E278200862A40 /* EditContactCoordinator.swift in Sources */ = {isa = PBXBuildFile; fileRef = CDE30E71251E278200862A40 /* EditContactCoordinator.swift */; };
		CDE30E782521D92600862A40 /* Localizable.strings in Resources */ = {isa = PBXBuildFile; fileRef = CDE30E7A2521D92600862A40 /* Localizable.strings */; };
		CDE30E8725232FE200862A40 /* InputFieldEditable.swift in Sources */ = {isa = PBXBuildFile; fileRef = CDE30E8625232FE200862A40 /* InputFieldEditable.swift */; };
		CDFCF907250FA6E80062269A /* ViewController.swift in Sources */ = {isa = PBXBuildFile; fileRef = CDFCF906250FA6E80062269A /* ViewController.swift */; };
		CDFCF90C2510C47E0062269A /* Localization.swift in Sources */ = {isa = PBXBuildFile; fileRef = CDFCF90B2510C47E0062269A /* Localization.swift */; };
		CDFCF9152510EBC40062269A /* NSAttributedString+Extension.swift in Sources */ = {isa = PBXBuildFile; fileRef = CDFCF9142510EB4D0062269A /* NSAttributedString+Extension.swift */; };
		CDFCF9172510ECC70062269A /* UIView+Embed.swift in Sources */ = {isa = PBXBuildFile; fileRef = CDFCF9162510ECC70062269A /* UIView+Embed.swift */; };
		CDFCF9192510FC760062269A /* SelfSizingTableView.swift in Sources */ = {isa = PBXBuildFile; fileRef = CDFCF9182510FC760062269A /* SelfSizingTableView.swift */; };
/* End PBXBuildFile section */

/* Begin PBXContainerItemProxy section */
		CD756C37252B3D37005FEDA0 /* PBXContainerItemProxy */ = {
			isa = PBXContainerItemProxy;
			containerPortal = CDC4A8DC250B87E5001BABC6 /* Project object */;
			proxyType = 1;
			remoteGlobalIDString = CDC4A8E3250B87E5001BABC6;
			remoteInfo = DBCO;
		};
/* End PBXContainerItemProxy section */

/* Begin PBXFileReference section */
		CD1824ED2524B3E4006EB272 /* InputField.swift */ = {isa = PBXFileReference; lastKnownFileType = sourcecode.swift; path = InputField.swift; sourceTree = "<group>"; };
		CD2963432514BF4E008443AF /* SelectContactViewController.swift */ = {isa = PBXFileReference; lastKnownFileType = sourcecode.swift; path = SelectContactViewController.swift; sourceTree = "<group>"; };
		CD2963462514E129008443AF /* ContactTableViewCell.swift */ = {isa = PBXFileReference; lastKnownFileType = sourcecode.swift; path = ContactTableViewCell.swift; sourceTree = "<group>"; };
		CD29634B2518CE8E008443AF /* TableViewManager.swift */ = {isa = PBXFileReference; lastKnownFileType = sourcecode.swift; path = TableViewManager.swift; sourceTree = "<group>"; };
		CD29634E2518ED51008443AF /* UIEdgeInsets+Convenience.swift */ = {isa = PBXFileReference; lastKnownFileType = sourcecode.swift; path = "UIEdgeInsets+Convenience.swift"; sourceTree = "<group>"; };
		CD2963512518F291008443AF /* ContactQuestionnaireViewController.swift */ = {isa = PBXFileReference; lastKnownFileType = sourcecode.swift; path = ContactQuestionnaireViewController.swift; sourceTree = "<group>"; };
		CD2963542518F59E008443AF /* UITableView+Defaults.swift */ = {isa = PBXFileReference; lastKnownFileType = sourcecode.swift; path = "UITableView+Defaults.swift"; sourceTree = "<group>"; };
		CD29635725191941008443AF /* Button.swift */ = {isa = PBXFileReference; lastKnownFileType = sourcecode.swift; path = Button.swift; sourceTree = "<group>"; };
		CD29635A25191972008443AF /* Haptic.swift */ = {isa = PBXFileReference; lastKnownFileType = sourcecode.swift; path = Haptic.swift; sourceTree = "<group>"; };
		CD29636025191AA8008443AF /* Theme.swift */ = {isa = PBXFileReference; lastKnownFileType = sourcecode.swift; path = Theme.swift; sourceTree = "<group>"; };
		CD29636325191C7C008443AF /* Colors.xcassets */ = {isa = PBXFileReference; lastKnownFileType = folder.assetcatalog; path = Colors.xcassets; sourceTree = "<group>"; };
		CD2AC0752530601900E8AF78 /* InputTextView.swift */ = {isa = PBXFileReference; lastKnownFileType = sourcecode.swift; path = InputTextView.swift; sourceTree = "<group>"; };
		CD2AC08925308B6500E8AF78 /* StatusView.swift */ = {isa = PBXFileReference; lastKnownFileType = sourcecode.swift; path = StatusView.swift; sourceTree = "<group>"; };
		CD3B23242541A7CF00A91851 /* UIActivityViewController+ContactTask.swift */ = {isa = PBXFileReference; lastKnownFileType = sourcecode.swift; path = "UIActivityViewController+ContactTask.swift"; sourceTree = "<group>"; };
		CD3B23282541ADA900A91851 /* InformContactCoordinator.swift */ = {isa = PBXFileReference; lastKnownFileType = sourcecode.swift; path = InformContactCoordinator.swift; sourceTree = "<group>"; };
		CD421871251B4819004544B3 /* TaskTableViewCell.swift */ = {isa = PBXFileReference; lastKnownFileType = sourcecode.swift; path = TaskTableViewCell.swift; sourceTree = "<group>"; };
		CD47A4032549766C005B8801 /* SectionedScrollView.swift */ = {isa = PBXFileReference; lastKnownFileType = sourcecode.swift; path = SectionedScrollView.swift; sourceTree = "<group>"; };
		CD49BAEA2525CE7C0079D018 /* PromptableViewController.swift */ = {isa = PBXFileReference; lastKnownFileType = sourcecode.swift; path = PromptableViewController.swift; sourceTree = "<group>"; };
		CD65CD802535F77400BB761A /* LoadingViewController.swift */ = {isa = PBXFileReference; lastKnownFileType = sourcecode.swift; path = LoadingViewController.swift; sourceTree = "<group>"; };
		CD65CD8425360F5C00BB761A /* UnfinishedTasksViewController.swift */ = {isa = PBXFileReference; lastKnownFileType = sourcecode.swift; path = UnfinishedTasksViewController.swift; sourceTree = "<group>"; };
		CD6860C9253B31190061C318 /* ClassificationHelper.swift */ = {isa = PBXFileReference; lastKnownFileType = sourcecode.swift; path = ClassificationHelper.swift; sourceTree = "<group>"; };
		CD7282BE250F740000D68911 /* AppCoordinator.swift */ = {isa = PBXFileReference; lastKnownFileType = sourcecode.swift; path = AppCoordinator.swift; sourceTree = "<group>"; };
		CD7282C2250F9AFE00D68911 /* TaskOverviewViewController.swift */ = {isa = PBXFileReference; lastKnownFileType = sourcecode.swift; path = TaskOverviewViewController.swift; sourceTree = "<group>"; };
		CD7282C5250F9D2400D68911 /* TaskOverviewCoordinator.swift */ = {isa = PBXFileReference; lastKnownFileType = sourcecode.swift; path = TaskOverviewCoordinator.swift; sourceTree = "<group>"; };
		CD756C32252B3D36005FEDA0 /* DBCOTests.xctest */ = {isa = PBXFileReference; explicitFileType = wrapper.cfbundle; includeInIndex = 0; path = DBCOTests.xctest; sourceTree = BUILT_PRODUCTS_DIR; };
		CD756C34252B3D36005FEDA0 /* DBCOTests.swift */ = {isa = PBXFileReference; lastKnownFileType = sourcecode.swift; path = DBCOTests.swift; sourceTree = "<group>"; };
		CD756C36252B3D37005FEDA0 /* Info.plist */ = {isa = PBXFileReference; lastKnownFileType = text.plist.xml; path = Info.plist; sourceTree = "<group>"; };
		CD756C49252C6A30005FEDA0 /* OnboardingCoordinator.swift */ = {isa = PBXFileReference; lastKnownFileType = sourcecode.swift; path = OnboardingCoordinator.swift; sourceTree = "<group>"; };
		CD756C4F252C6AC9005FEDA0 /* OnboardingStepViewController.swift */ = {isa = PBXFileReference; lastKnownFileType = sourcecode.swift; path = OnboardingStepViewController.swift; sourceTree = "<group>"; };
		CD756C5D252C9A7E005FEDA0 /* PairViewController.swift */ = {isa = PBXFileReference; lastKnownFileType = sourcecode.swift; path = PairViewController.swift; sourceTree = "<group>"; };
		CD756C63252CA787005FEDA0 /* PairingCodeField.swift */ = {isa = PBXFileReference; lastKnownFileType = sourcecode.swift; path = PairingCodeField.swift; sourceTree = "<group>"; };
		CD756C6F252DC629005FEDA0 /* SeparatorView.swift */ = {isa = PBXFileReference; lastKnownFileType = sourcecode.swift; path = SeparatorView.swift; sourceTree = "<group>"; };
		CD756C73252DDF00005FEDA0 /* UIResponder+CurrentFirstResponder.swift */ = {isa = PBXFileReference; lastKnownFileType = sourcecode.swift; path = "UIResponder+CurrentFirstResponder.swift"; sourceTree = "<group>"; };
		CD756C77252DDF30005FEDA0 /* SectionView.swift */ = {isa = PBXFileReference; lastKnownFileType = sourcecode.swift; path = SectionView.swift; sourceTree = "<group>"; };
		CD7FACA0251B3FCD00AB8142 /* TextView.swift */ = {isa = PBXFileReference; lastKnownFileType = sourcecode.swift; path = TextView.swift; sourceTree = "<group>"; };
<<<<<<< HEAD
		CD9C7F51254AC25300A78EEF /* Task+Informed.swift */ = {isa = PBXFileReference; lastKnownFileType = sourcecode.swift; path = "Task+Informed.swift"; sourceTree = "<group>"; };
		CD9C7F55254AC82200A78EEF /* String+Empty.swift */ = {isa = PBXFileReference; lastKnownFileType = sourcecode.swift; path = "String+Empty.swift"; sourceTree = "<group>"; };
=======
		CD9C7F402549B2B600A78EEF /* en */ = {isa = PBXFileReference; lastKnownFileType = text.plist.strings; name = en; path = en.lproj/InfoPlist.strings; sourceTree = "<group>"; };
		CD9C7F442549B2B900A78EEF /* nl */ = {isa = PBXFileReference; lastKnownFileType = text.plist.strings; name = nl; path = nl.lproj/InfoPlist.strings; sourceTree = "<group>"; };
>>>>>>> 043e1fe2
		CDA0F6802539AA42009FD2A9 /* Answer+Prefilling.swift */ = {isa = PBXFileReference; lastKnownFileType = sourcecode.swift; path = "Answer+Prefilling.swift"; sourceTree = "<group>"; };
		CDA0F6842539AA66009FD2A9 /* Task+ContactName.swift */ = {isa = PBXFileReference; lastKnownFileType = sourcecode.swift; path = "Task+ContactName.swift"; sourceTree = "<group>"; };
		CDA0F6882539AAB8009FD2A9 /* Answer+Progress.swift */ = {isa = PBXFileReference; lastKnownFileType = sourcecode.swift; path = "Answer+Progress.swift"; sourceTree = "<group>"; };
		CDA0F68C2539AB18009FD2A9 /* Question+EmptyAnswer.swift */ = {isa = PBXFileReference; lastKnownFileType = sourcecode.swift; path = "Question+EmptyAnswer.swift"; sourceTree = "<group>"; };
		CDA0F6902539F0D9009FD2A9 /* AnswerManaging.swift */ = {isa = PBXFileReference; lastKnownFileType = sourcecode.swift; path = AnswerManaging.swift; sourceTree = "<group>"; };
		CDA0F6952539F1A3009FD2A9 /* LabeledInputView.swift */ = {isa = PBXFileReference; lastKnownFileType = sourcecode.swift; path = LabeledInputView.swift; sourceTree = "<group>"; };
		CDA525FB252F0FAA004E923A /* ToggleButton.swift */ = {isa = PBXFileReference; lastKnownFileType = sourcecode.swift; path = ToggleButton.swift; sourceTree = "<group>"; };
		CDA52600252F1752004E923A /* ToggleGroup.swift */ = {isa = PBXFileReference; lastKnownFileType = sourcecode.swift; path = ToggleGroup.swift; sourceTree = "<group>"; };
		CDA5C11025123DC9009440D1 /* AppVersion.swift */ = {isa = PBXFileReference; lastKnownFileType = sourcecode.swift; path = AppVersion.swift; sourceTree = "<group>"; };
		CDA5C11725135A46009440D1 /* SelectContactCoordinator.swift */ = {isa = PBXFileReference; lastKnownFileType = sourcecode.swift; path = SelectContactCoordinator.swift; sourceTree = "<group>"; };
		CDA5C11B25139D36009440D1 /* UIStackView+Axis.swift */ = {isa = PBXFileReference; lastKnownFileType = sourcecode.swift; path = "UIStackView+Axis.swift"; sourceTree = "<group>"; };
		CDADF7DD2534773800424492 /* UIToolbar+Done.swift */ = {isa = PBXFileReference; lastKnownFileType = sourcecode.swift; path = "UIToolbar+Done.swift"; sourceTree = "<group>"; };
		CDADF7ED2535B6A500424492 /* Label.swift */ = {isa = PBXFileReference; lastKnownFileType = sourcecode.swift; path = Label.swift; sourceTree = "<group>"; };
		CDADF7F22535E34400424492 /* UploadCoordinator.swift */ = {isa = PBXFileReference; lastKnownFileType = sourcecode.swift; path = UploadCoordinator.swift; sourceTree = "<group>"; };
		CDC4A8E4250B87E5001BABC6 /* DBCO.app */ = {isa = PBXFileReference; explicitFileType = wrapper.application; includeInIndex = 0; path = DBCO.app; sourceTree = BUILT_PRODUCTS_DIR; };
		CDC4A8E7250B87E5001BABC6 /* AppDelegate.swift */ = {isa = PBXFileReference; lastKnownFileType = sourcecode.swift; path = AppDelegate.swift; sourceTree = "<group>"; };
		CDC4A8E9250B87E5001BABC6 /* SceneDelegate.swift */ = {isa = PBXFileReference; lastKnownFileType = sourcecode.swift; path = SceneDelegate.swift; sourceTree = "<group>"; };
		CDC4A8F0250B87E6001BABC6 /* Assets.xcassets */ = {isa = PBXFileReference; lastKnownFileType = folder.assetcatalog; path = Assets.xcassets; sourceTree = "<group>"; };
		CDC4A8F3250B87E6001BABC6 /* Base */ = {isa = PBXFileReference; lastKnownFileType = file.storyboard; name = Base; path = Base.lproj/LaunchScreen.storyboard; sourceTree = "<group>"; };
		CDC4A8F5250B87E6001BABC6 /* Info.plist */ = {isa = PBXFileReference; lastKnownFileType = text.plist.xml; path = Info.plist; sourceTree = "<group>"; };
		CDC7C86125376AB200FE7E05 /* Services.swift */ = {isa = PBXFileReference; lastKnownFileType = sourcecode.swift; path = Services.swift; sourceTree = "<group>"; };
		CDC7C8682538412600FE7E05 /* NetworkManager.swift */ = {isa = PBXFileReference; lastKnownFileType = sourcecode.swift; path = NetworkManager.swift; sourceTree = "<group>"; };
		CDC7C86E2538429B00FE7E05 /* NetworkConfiguration.swift */ = {isa = PBXFileReference; lastKnownFileType = sourcecode.swift; path = NetworkConfiguration.swift; sourceTree = "<group>"; };
		CDC7C872253842A200FE7E05 /* Endpoint.swift */ = {isa = PBXFileReference; lastKnownFileType = sourcecode.swift; path = Endpoint.swift; sourceTree = "<group>"; };
		CDC7C8762538469B00FE7E05 /* NetworkManagerURLSessionDelegate.swift */ = {isa = PBXFileReference; lastKnownFileType = sourcecode.swift; path = NetworkManagerURLSessionDelegate.swift; sourceTree = "<group>"; };
		CDC7C87B2538482400FE7E05 /* HTTPMethod.swift */ = {isa = PBXFileReference; lastKnownFileType = sourcecode.swift; path = HTTPMethod.swift; sourceTree = "<group>"; };
		CDC7C8822538497C00FE7E05 /* Encodable+AnyEncodable.swift */ = {isa = PBXFileReference; lastKnownFileType = sourcecode.swift; path = "Encodable+AnyEncodable.swift"; sourceTree = "<group>"; };
		CDC7C8832538497C00FE7E05 /* JSONDecoder+Decoding.swift */ = {isa = PBXFileReference; lastKnownFileType = sourcecode.swift; path = "JSONDecoder+Decoding.swift"; sourceTree = "<group>"; };
		CDC7C88B25384FF600FE7E05 /* Logging.swift */ = {isa = PBXFileReference; lastKnownFileType = sourcecode.swift; path = Logging.swift; sourceTree = "<group>"; };
		CDC7C89325385AD600FE7E05 /* Task.swift */ = {isa = PBXFileReference; lastKnownFileType = sourcecode.swift; path = Task.swift; sourceTree = "<group>"; };
		CDC7C897253873CE00FE7E05 /* Envelope.swift */ = {isa = PBXFileReference; lastKnownFileType = sourcecode.swift; path = Envelope.swift; sourceTree = "<group>"; };
		CDC7C89D25387E2000FE7E05 /* Questionnaire.swift */ = {isa = PBXFileReference; lastKnownFileType = sourcecode.swift; path = Questionnaire.swift; sourceTree = "<group>"; };
		CDC7C8A125387E4400FE7E05 /* CaseManager.swift */ = {isa = PBXFileReference; lastKnownFileType = sourcecode.swift; path = CaseManager.swift; sourceTree = "<group>"; };
		CDDC05632543120D0079C2F4 /* Coordinator.swift */ = {isa = PBXFileReference; lastKnownFileType = sourcecode.swift; path = Coordinator.swift; sourceTree = "<group>"; };
		CDDC056B2546CD460079C2F4 /* Case.swift */ = {isa = PBXFileReference; lastKnownFileType = sourcecode.swift; path = Case.swift; sourceTree = "<group>"; };
		CDE30E63251BC02100862A40 /* TextField.swift */ = {isa = PBXFileReference; lastKnownFileType = sourcecode.swift; path = TextField.swift; sourceTree = "<group>"; };
		CDE30E68251C89FF00862A40 /* NavigationController.swift */ = {isa = PBXFileReference; lastKnownFileType = sourcecode.swift; path = NavigationController.swift; sourceTree = "<group>"; };
		CDE30E6B251CE15800862A40 /* ContactValues.swift */ = {isa = PBXFileReference; lastKnownFileType = sourcecode.swift; path = ContactValues.swift; sourceTree = "<group>"; };
		CDE30E71251E278200862A40 /* EditContactCoordinator.swift */ = {isa = PBXFileReference; lastKnownFileType = sourcecode.swift; path = EditContactCoordinator.swift; sourceTree = "<group>"; };
		CDE30E762521D90200862A40 /* nl */ = {isa = PBXFileReference; lastKnownFileType = text.plist.strings; name = nl; path = nl.lproj/LaunchScreen.strings; sourceTree = "<group>"; };
		CDE30E792521D92600862A40 /* en */ = {isa = PBXFileReference; lastKnownFileType = text.plist.strings; name = en; path = en.lproj/Localizable.strings; sourceTree = "<group>"; };
		CDE30E7C2521D92B00862A40 /* nl */ = {isa = PBXFileReference; lastKnownFileType = text.plist.strings; name = nl; path = nl.lproj/Localizable.strings; sourceTree = "<group>"; };
		CDE30E7E2521D97000862A40 /* en */ = {isa = PBXFileReference; lastKnownFileType = text.plist.strings; name = en; path = en.lproj/LaunchScreen.strings; sourceTree = "<group>"; };
		CDE30E8625232FE200862A40 /* InputFieldEditable.swift */ = {isa = PBXFileReference; lastKnownFileType = sourcecode.swift; path = InputFieldEditable.swift; sourceTree = "<group>"; };
		CDFCF906250FA6E80062269A /* ViewController.swift */ = {isa = PBXFileReference; lastKnownFileType = sourcecode.swift; path = ViewController.swift; sourceTree = "<group>"; };
		CDFCF90B2510C47E0062269A /* Localization.swift */ = {isa = PBXFileReference; lastKnownFileType = sourcecode.swift; path = Localization.swift; sourceTree = "<group>"; };
		CDFCF9142510EB4D0062269A /* NSAttributedString+Extension.swift */ = {isa = PBXFileReference; lastKnownFileType = sourcecode.swift; path = "NSAttributedString+Extension.swift"; sourceTree = "<group>"; };
		CDFCF9162510ECC70062269A /* UIView+Embed.swift */ = {isa = PBXFileReference; lastKnownFileType = sourcecode.swift; path = "UIView+Embed.swift"; sourceTree = "<group>"; };
		CDFCF9182510FC760062269A /* SelfSizingTableView.swift */ = {isa = PBXFileReference; lastKnownFileType = sourcecode.swift; path = SelfSizingTableView.swift; sourceTree = "<group>"; };
/* End PBXFileReference section */

/* Begin PBXFrameworksBuildPhase section */
		CD756C2F252B3D36005FEDA0 /* Frameworks */ = {
			isa = PBXFrameworksBuildPhase;
			buildActionMask = 2147483647;
			files = (
			);
			runOnlyForDeploymentPostprocessing = 0;
		};
		CDC4A8E1250B87E5001BABC6 /* Frameworks */ = {
			isa = PBXFrameworksBuildPhase;
			buildActionMask = 2147483647;
			files = (
			);
			runOnlyForDeploymentPostprocessing = 0;
		};
/* End PBXFrameworksBuildPhase section */

/* Begin PBXGroup section */
		CD29635D25191975008443AF /* UI */ = {
			isa = PBXGroup;
			children = (
				CD49BAEE2525CEF80079D018 /* Controllers */,
				CD49BAED2525CEE60079D018 /* Views */,
			);
			path = UI;
			sourceTree = "<group>";
		};
		CD29635E25191990008443AF /* Utilities */ = {
			isa = PBXGroup;
			children = (
				CDA5C11025123DC9009440D1 /* AppVersion.swift */,
				CD29635A25191972008443AF /* Haptic.swift */,
				CDFCF90B2510C47E0062269A /* Localization.swift */,
				CD29634B2518CE8E008443AF /* TableViewManager.swift */,
				CD29636025191AA8008443AF /* Theme.swift */,
				CD6860C9253B31190061C318 /* ClassificationHelper.swift */,
				CDDC05632543120D0079C2F4 /* Coordinator.swift */,
			);
			path = Utilities;
			sourceTree = "<group>";
		};
		CD49BAED2525CEE60079D018 /* Views */ = {
			isa = PBXGroup;
			children = (
				CD29635725191941008443AF /* Button.swift */,
				CD1824ED2524B3E4006EB272 /* InputField.swift */,
				CD2AC0752530601900E8AF78 /* InputTextView.swift */,
				CD756C63252CA787005FEDA0 /* PairingCodeField.swift */,
				CD756C77252DDF30005FEDA0 /* SectionView.swift */,
				CDFCF9182510FC760062269A /* SelfSizingTableView.swift */,
				CD756C6F252DC629005FEDA0 /* SeparatorView.swift */,
				CD2AC08925308B6500E8AF78 /* StatusView.swift */,
				CDE30E63251BC02100862A40 /* TextField.swift */,
				CD7FACA0251B3FCD00AB8142 /* TextView.swift */,
				CDA525FB252F0FAA004E923A /* ToggleButton.swift */,
				CDA52600252F1752004E923A /* ToggleGroup.swift */,
				CDADF7ED2535B6A500424492 /* Label.swift */,
				CD47A4032549766C005B8801 /* SectionedScrollView.swift */,
			);
			path = Views;
			sourceTree = "<group>";
		};
		CD49BAEE2525CEF80079D018 /* Controllers */ = {
			isa = PBXGroup;
			children = (
				CDE30E68251C89FF00862A40 /* NavigationController.swift */,
				CD49BAEA2525CE7C0079D018 /* PromptableViewController.swift */,
				CDFCF906250FA6E80062269A /* ViewController.swift */,
			);
			path = Controllers;
			sourceTree = "<group>";
		};
		CD7282BB250F728000D68911 /* Features */ = {
			isa = PBXGroup;
			children = (
				CD7282BD250F72A900D68911 /* App */,
				CDA5C11625135A07009440D1 /* Contact */,
				CD756C48252C6860005FEDA0 /* Onboarding */,
				CD7282C4250F9CF100D68911 /* Task */,
				CDADF7F12535E32B00424492 /* Upload */,
			);
			path = Features;
			sourceTree = "<group>";
		};
		CD7282BD250F72A900D68911 /* App */ = {
			isa = PBXGroup;
			children = (
				CD7282BE250F740000D68911 /* AppCoordinator.swift */,
				CDC4A8E7250B87E5001BABC6 /* AppDelegate.swift */,
				CDC4A8E9250B87E5001BABC6 /* SceneDelegate.swift */,
			);
			path = App;
			sourceTree = "<group>";
		};
		CD7282C4250F9CF100D68911 /* Task */ = {
			isa = PBXGroup;
			children = (
				CD7282C5250F9D2400D68911 /* TaskOverviewCoordinator.swift */,
				CD7282C2250F9AFE00D68911 /* TaskOverviewViewController.swift */,
				CD421871251B4819004544B3 /* TaskTableViewCell.swift */,
			);
			path = Task;
			sourceTree = "<group>";
		};
		CD756C33252B3D36005FEDA0 /* DBCOTests */ = {
			isa = PBXGroup;
			children = (
				CD756C34252B3D36005FEDA0 /* DBCOTests.swift */,
				CD756C36252B3D37005FEDA0 /* Info.plist */,
			);
			path = DBCOTests;
			sourceTree = "<group>";
		};
		CD756C48252C6860005FEDA0 /* Onboarding */ = {
			isa = PBXGroup;
			children = (
				CD756C49252C6A30005FEDA0 /* OnboardingCoordinator.swift */,
				CD756C4F252C6AC9005FEDA0 /* OnboardingStepViewController.swift */,
				CD756C5D252C9A7E005FEDA0 /* PairViewController.swift */,
			);
			path = Onboarding;
			sourceTree = "<group>";
		};
		CDA0F67625398C8B009FD2A9 /* CaseManager */ = {
			isa = PBXGroup;
			children = (
				CDA0F67F2539AA2A009FD2A9 /* Extensions */,
				CDC7C89325385AD600FE7E05 /* Task.swift */,
				CDC7C89D25387E2000FE7E05 /* Questionnaire.swift */,
				CDC7C8A125387E4400FE7E05 /* CaseManager.swift */,
				CDDC056B2546CD460079C2F4 /* Case.swift */,
			);
			path = CaseManager;
			sourceTree = "<group>";
		};
		CDA0F67F2539AA2A009FD2A9 /* Extensions */ = {
			isa = PBXGroup;
			children = (
				CDA0F6802539AA42009FD2A9 /* Answer+Prefilling.swift */,
				CDA0F6842539AA66009FD2A9 /* Task+ContactName.swift */,
				CDA0F6882539AAB8009FD2A9 /* Answer+Progress.swift */,
				CDA0F68C2539AB18009FD2A9 /* Question+EmptyAnswer.swift */,
				CD9C7F51254AC25300A78EEF /* Task+Informed.swift */,
			);
			path = Extensions;
			sourceTree = "<group>";
		};
		CDA5C11625135A07009440D1 /* Contact */ = {
			isa = PBXGroup;
			children = (
				CDE30E6B251CE15800862A40 /* ContactValues.swift */,
				CDE30E8625232FE200862A40 /* InputFieldEditable.swift */,
				CD2963462514E129008443AF /* ContactTableViewCell.swift */,
				CDE30E71251E278200862A40 /* EditContactCoordinator.swift */,
				CD2963512518F291008443AF /* ContactQuestionnaireViewController.swift */,
				CDA5C11725135A46009440D1 /* SelectContactCoordinator.swift */,
				CD2963432514BF4E008443AF /* SelectContactViewController.swift */,
				CDA0F6902539F0D9009FD2A9 /* AnswerManaging.swift */,
				CDA0F6952539F1A3009FD2A9 /* LabeledInputView.swift */,
				CD3B23282541ADA900A91851 /* InformContactCoordinator.swift */,
			);
			path = Contact;
			sourceTree = "<group>";
		};
		CDADF7F12535E32B00424492 /* Upload */ = {
			isa = PBXGroup;
			children = (
				CDADF7F22535E34400424492 /* UploadCoordinator.swift */,
				CD65CD802535F77400BB761A /* LoadingViewController.swift */,
				CD65CD8425360F5C00BB761A /* UnfinishedTasksViewController.swift */,
			);
			path = Upload;
			sourceTree = "<group>";
		};
		CDC4A8DB250B87E5001BABC6 = {
			isa = PBXGroup;
			children = (
				CDC4A8E6250B87E5001BABC6 /* DBCO */,
				CD756C33252B3D36005FEDA0 /* DBCOTests */,
				CDC4A8E5250B87E5001BABC6 /* Products */,
			);
			sourceTree = "<group>";
		};
		CDC4A8E5250B87E5001BABC6 /* Products */ = {
			isa = PBXGroup;
			children = (
				CDC4A8E4250B87E5001BABC6 /* DBCO.app */,
				CD756C32252B3D36005FEDA0 /* DBCOTests.xctest */,
			);
			name = Products;
			sourceTree = "<group>";
		};
		CDC4A8E6250B87E5001BABC6 /* DBCO */ = {
			isa = PBXGroup;
			children = (
				CDC7C86025376A2D00FE7E05 /* Services */,
				CDFCF90A2510C4710062269A /* Common */,
				CD7282BB250F728000D68911 /* Features */,
				CDC4A8FB250B8945001BABC6 /* Resources */,
			);
			name = DBCO;
			path = Sources/DBCO;
			sourceTree = "<group>";
		};
		CDC4A8FB250B8945001BABC6 /* Resources */ = {
			isa = PBXGroup;
			children = (
				CDC4A8F0250B87E6001BABC6 /* Assets.xcassets */,
				CD29636325191C7C008443AF /* Colors.xcassets */,
				CDC4A8F5250B87E6001BABC6 /* Info.plist */,
				CDC4A8F2250B87E6001BABC6 /* LaunchScreen.storyboard */,
				CDE30E7A2521D92600862A40 /* Localizable.strings */,
				CD9C7F412549B2B600A78EEF /* InfoPlist.strings */,
			);
			path = Resources;
			sourceTree = "<group>";
		};
		CDC7C86025376A2D00FE7E05 /* Services */ = {
			isa = PBXGroup;
			children = (
				CDC7C86125376AB200FE7E05 /* Services.swift */,
				CDC7C8672538411300FE7E05 /* NetworkManager */,
				CDA0F67625398C8B009FD2A9 /* CaseManager */,
			);
			path = Services;
			sourceTree = "<group>";
		};
		CDC7C8672538411300FE7E05 /* NetworkManager */ = {
			isa = PBXGroup;
			children = (
				CDC7C897253873CE00FE7E05 /* Envelope.swift */,
				CDC7C8682538412600FE7E05 /* NetworkManager.swift */,
				CDC7C8762538469B00FE7E05 /* NetworkManagerURLSessionDelegate.swift */,
				CDC7C87A2538481C00FE7E05 /* Config */,
				CDC7C8812538497C00FE7E05 /* Extensions */,
			);
			path = NetworkManager;
			sourceTree = "<group>";
		};
		CDC7C87A2538481C00FE7E05 /* Config */ = {
			isa = PBXGroup;
			children = (
				CDC7C872253842A200FE7E05 /* Endpoint.swift */,
				CDC7C86E2538429B00FE7E05 /* NetworkConfiguration.swift */,
				CDC7C87B2538482400FE7E05 /* HTTPMethod.swift */,
			);
			path = Config;
			sourceTree = "<group>";
		};
		CDC7C8812538497C00FE7E05 /* Extensions */ = {
			isa = PBXGroup;
			children = (
				CDC7C8822538497C00FE7E05 /* Encodable+AnyEncodable.swift */,
				CDC7C8832538497C00FE7E05 /* JSONDecoder+Decoding.swift */,
			);
			path = Extensions;
			sourceTree = "<group>";
		};
		CDC7C88A25384FF600FE7E05 /* Logging */ = {
			isa = PBXGroup;
			children = (
				CDC7C88B25384FF600FE7E05 /* Logging.swift */,
			);
			path = Logging;
			sourceTree = "<group>";
		};
		CDFCF90A2510C4710062269A /* Common */ = {
			isa = PBXGroup;
			children = (
				CDC7C88A25384FF600FE7E05 /* Logging */,
				CDFCF9132510EB250062269A /* Extensions */,
				CD29635D25191975008443AF /* UI */,
				CD29635E25191990008443AF /* Utilities */,
			);
			path = Common;
			sourceTree = "<group>";
		};
		CDFCF9132510EB250062269A /* Extensions */ = {
			isa = PBXGroup;
			children = (
				CDFCF9142510EB4D0062269A /* NSAttributedString+Extension.swift */,
				CD29634E2518ED51008443AF /* UIEdgeInsets+Convenience.swift */,
				CDA5C11B25139D36009440D1 /* UIStackView+Axis.swift */,
				CD2963542518F59E008443AF /* UITableView+Defaults.swift */,
				CDFCF9162510ECC70062269A /* UIView+Embed.swift */,
				CD756C73252DDF00005FEDA0 /* UIResponder+CurrentFirstResponder.swift */,
				CDADF7DD2534773800424492 /* UIToolbar+Done.swift */,
				CD3B23242541A7CF00A91851 /* UIActivityViewController+ContactTask.swift */,
				CD9C7F55254AC82200A78EEF /* String+Empty.swift */,
			);
			path = Extensions;
			sourceTree = "<group>";
		};
/* End PBXGroup section */

/* Begin PBXNativeTarget section */
		CD756C31252B3D36005FEDA0 /* DBCOTests */ = {
			isa = PBXNativeTarget;
			buildConfigurationList = CD756C3B252B3D37005FEDA0 /* Build configuration list for PBXNativeTarget "DBCOTests" */;
			buildPhases = (
				CD756C2E252B3D36005FEDA0 /* Sources */,
				CD756C2F252B3D36005FEDA0 /* Frameworks */,
				CD756C30252B3D36005FEDA0 /* Resources */,
			);
			buildRules = (
			);
			dependencies = (
				CD756C38252B3D37005FEDA0 /* PBXTargetDependency */,
			);
			name = DBCOTests;
			productName = DBCOTests;
			productReference = CD756C32252B3D36005FEDA0 /* DBCOTests.xctest */;
			productType = "com.apple.product-type.bundle.unit-test";
		};
		CDC4A8E3250B87E5001BABC6 /* DBCO */ = {
			isa = PBXNativeTarget;
			buildConfigurationList = CDC4A8F8250B87E6001BABC6 /* Build configuration list for PBXNativeTarget "DBCO" */;
			buildPhases = (
				CDC4A8E0250B87E5001BABC6 /* Sources */,
				CDC4A8E1250B87E5001BABC6 /* Frameworks */,
				CDC4A8E2250B87E5001BABC6 /* Resources */,
				CDA5C115251250F1009440D1 /* Set GitHash to info.plist in built app */,
			);
			buildRules = (
			);
			dependencies = (
			);
			name = DBCO;
			productName = DBCO;
			productReference = CDC4A8E4250B87E5001BABC6 /* DBCO.app */;
			productType = "com.apple.product-type.application";
		};
/* End PBXNativeTarget section */

/* Begin PBXProject section */
		CDC4A8DC250B87E5001BABC6 /* Project object */ = {
			isa = PBXProject;
			attributes = {
				LastSwiftUpdateCheck = 1200;
				LastUpgradeCheck = 1200;
				ORGANIZATIONNAME = "De Staat der Nederlanden, Ministerie van Volksgezondheid, Welzijn en Sport.";
				TargetAttributes = {
					CD756C31252B3D36005FEDA0 = {
						CreatedOnToolsVersion = 12.0;
						TestTargetID = CDC4A8E3250B87E5001BABC6;
					};
					CDC4A8E3250B87E5001BABC6 = {
						CreatedOnToolsVersion = 11.7;
					};
				};
			};
			buildConfigurationList = CDC4A8DF250B87E5001BABC6 /* Build configuration list for PBXProject "DBCO" */;
			compatibilityVersion = "Xcode 9.3";
			developmentRegion = en;
			hasScannedForEncodings = 0;
			knownRegions = (
				en,
				Base,
				nl,
			);
			mainGroup = CDC4A8DB250B87E5001BABC6;
			productRefGroup = CDC4A8E5250B87E5001BABC6 /* Products */;
			projectDirPath = "";
			projectRoot = "";
			targets = (
				CDC4A8E3250B87E5001BABC6 /* DBCO */,
				CD756C31252B3D36005FEDA0 /* DBCOTests */,
			);
		};
/* End PBXProject section */

/* Begin PBXResourcesBuildPhase section */
		CD756C30252B3D36005FEDA0 /* Resources */ = {
			isa = PBXResourcesBuildPhase;
			buildActionMask = 2147483647;
			files = (
			);
			runOnlyForDeploymentPostprocessing = 0;
		};
		CDC4A8E2250B87E5001BABC6 /* Resources */ = {
			isa = PBXResourcesBuildPhase;
			buildActionMask = 2147483647;
			files = (
				CDC4A8F4250B87E6001BABC6 /* LaunchScreen.storyboard in Resources */,
				CD29636425191C80008443AF /* Colors.xcassets in Resources */,
				CDE30E782521D92600862A40 /* Localizable.strings in Resources */,
				CDC4A8F1250B87E6001BABC6 /* Assets.xcassets in Resources */,
				CD9C7F3F2549B2B600A78EEF /* InfoPlist.strings in Resources */,
			);
			runOnlyForDeploymentPostprocessing = 0;
		};
/* End PBXResourcesBuildPhase section */

/* Begin PBXShellScriptBuildPhase section */
		CDA5C115251250F1009440D1 /* Set GitHash to info.plist in built app */ = {
			isa = PBXShellScriptBuildPhase;
			buildActionMask = 2147483647;
			files = (
			);
			inputFileListPaths = (
			);
			inputPaths = (
				"${BUILT_PRODUCTS_DIR}/${INFOPLIST_PATH}",
			);
			name = "Set GitHash to info.plist in built app";
			outputFileListPaths = (
			);
			outputPaths = (
			);
			runOnlyForDeploymentPostprocessing = 0;
			shellPath = /bin/sh;
			shellScript = "INFOPLIST=\"${TARGET_BUILD_DIR}/${INFOPLIST_PATH}\"\nGITHASH=$(git rev-parse --verify --short HEAD)\n/usr/libexec/PlistBuddy -c \"Set :GitHash $GITHASH\" \"${INFOPLIST}\"\n";
		};
/* End PBXShellScriptBuildPhase section */

/* Begin PBXSourcesBuildPhase section */
		CD756C2E252B3D36005FEDA0 /* Sources */ = {
			isa = PBXSourcesBuildPhase;
			buildActionMask = 2147483647;
			files = (
				CD756C35252B3D36005FEDA0 /* DBCOTests.swift in Sources */,
			);
			runOnlyForDeploymentPostprocessing = 0;
		};
		CDC4A8E0250B87E5001BABC6 /* Sources */ = {
			isa = PBXSourcesBuildPhase;
			buildActionMask = 2147483647;
			files = (
				CDC7C8692538412600FE7E05 /* NetworkManager.swift in Sources */,
				CDFCF9192510FC760062269A /* SelfSizingTableView.swift in Sources */,
				CDE30E72251E278200862A40 /* EditContactCoordinator.swift in Sources */,
				CDA0F6912539F0D9009FD2A9 /* AnswerManaging.swift in Sources */,
				CD756C50252C6AC9005FEDA0 /* OnboardingStepViewController.swift in Sources */,
				CD2963442514BF4E008443AF /* SelectContactViewController.swift in Sources */,
				CDDC05642543120D0079C2F4 /* Coordinator.swift in Sources */,
				CD3B23252541A7CF00A91851 /* UIActivityViewController+ContactTask.swift in Sources */,
				CD29634C2518CE8E008443AF /* TableViewManager.swift in Sources */,
				CDC7C87E2538487B00FE7E05 /* HTTPMethod.swift in Sources */,
				CDE30E69251C89FF00862A40 /* NavigationController.swift in Sources */,
				CD756C78252DDF30005FEDA0 /* SectionView.swift in Sources */,
				CD1824EE2524B3E4006EB272 /* InputField.swift in Sources */,
				CDA5C11125123DC9009440D1 /* AppVersion.swift in Sources */,
				CD6860CA253B31190061C318 /* ClassificationHelper.swift in Sources */,
				CDA52601252F1752004E923A /* ToggleGroup.swift in Sources */,
				CDA0F68D2539AB18009FD2A9 /* Question+EmptyAnswer.swift in Sources */,
				CD7282BF250F740000D68911 /* AppCoordinator.swift in Sources */,
				CD2963552518F59E008443AF /* UITableView+Defaults.swift in Sources */,
				CDA0F6812539AA42009FD2A9 /* Answer+Prefilling.swift in Sources */,
				CD756C64252CA787005FEDA0 /* PairingCodeField.swift in Sources */,
				CD3B23292541ADA900A91851 /* InformContactCoordinator.swift in Sources */,
				CDADF7EE2535B6A500424492 /* Label.swift in Sources */,
				CD7282C6250F9D2400D68911 /* TaskOverviewCoordinator.swift in Sources */,
				CDC7C8A225387E4400FE7E05 /* CaseManager.swift in Sources */,
				CDA0F6852539AA66009FD2A9 /* Task+ContactName.swift in Sources */,
				CDC7C8872538498700FE7E05 /* JSONDecoder+Decoding.swift in Sources */,
				CDE30E64251BC02100862A40 /* TextField.swift in Sources */,
				CDADF7F32535E34400424492 /* UploadCoordinator.swift in Sources */,
				CD65CD812535F77400BB761A /* LoadingViewController.swift in Sources */,
				CD2AC0762530601900E8AF78 /* InputTextView.swift in Sources */,
				CD421872251B4819004544B3 /* TaskTableViewCell.swift in Sources */,
				CDC7C86F2538429B00FE7E05 /* NetworkConfiguration.swift in Sources */,
				CDA525FC252F0FAA004E923A /* ToggleButton.swift in Sources */,
				CD2AC08A25308B6500E8AF78 /* StatusView.swift in Sources */,
				CDFCF9152510EBC40062269A /* NSAttributedString+Extension.swift in Sources */,
				CDC4A8E8250B87E5001BABC6 /* AppDelegate.swift in Sources */,
				CD756C70252DC629005FEDA0 /* SeparatorView.swift in Sources */,
				CD9C7F52254AC25300A78EEF /* Task+Informed.swift in Sources */,
				CD2963522518F291008443AF /* ContactQuestionnaireViewController.swift in Sources */,
				CD29635825191941008443AF /* Button.swift in Sources */,
				CDE30E8725232FE200862A40 /* InputFieldEditable.swift in Sources */,
				CDA5C11825135A46009440D1 /* SelectContactCoordinator.swift in Sources */,
				CD49BAEB2525CE7C0079D018 /* PromptableViewController.swift in Sources */,
				CDFCF90C2510C47E0062269A /* Localization.swift in Sources */,
				CDC4A8EA250B87E5001BABC6 /* SceneDelegate.swift in Sources */,
				CD756C74252DDF00005FEDA0 /* UIResponder+CurrentFirstResponder.swift in Sources */,
				CDC7C873253842A200FE7E05 /* Endpoint.swift in Sources */,
				CD756C4A252C6A30005FEDA0 /* OnboardingCoordinator.swift in Sources */,
				CD65CD8525360F5C00BB761A /* UnfinishedTasksViewController.swift in Sources */,
				CDC7C8772538469B00FE7E05 /* NetworkManagerURLSessionDelegate.swift in Sources */,
				CDC7C89425385AD600FE7E05 /* Task.swift in Sources */,
				CD9C7F56254AC82200A78EEF /* String+Empty.swift in Sources */,
				CDC7C88C2538507100FE7E05 /* Logging.swift in Sources */,
				CD47A4042549766C005B8801 /* SectionedScrollView.swift in Sources */,
				CDA0F6892539AAB8009FD2A9 /* Answer+Progress.swift in Sources */,
				CD29635B25191972008443AF /* Haptic.swift in Sources */,
				CDFCF907250FA6E80062269A /* ViewController.swift in Sources */,
				CDDC056C2546CD460079C2F4 /* Case.swift in Sources */,
				CDA0F6962539F1A3009FD2A9 /* LabeledInputView.swift in Sources */,
				CD29636125191AA8008443AF /* Theme.swift in Sources */,
				CDC7C86225376AB200FE7E05 /* Services.swift in Sources */,
				CDE30E6C251CE15800862A40 /* ContactValues.swift in Sources */,
				CD29634F2518ED51008443AF /* UIEdgeInsets+Convenience.swift in Sources */,
				CD7282C3250F9AFE00D68911 /* TaskOverviewViewController.swift in Sources */,
				CDC7C8842538498400FE7E05 /* Encodable+AnyEncodable.swift in Sources */,
				CDFCF9172510ECC70062269A /* UIView+Embed.swift in Sources */,
				CD756C5E252C9A7F005FEDA0 /* PairViewController.swift in Sources */,
				CD2963472514E129008443AF /* ContactTableViewCell.swift in Sources */,
				CDC7C898253873CE00FE7E05 /* Envelope.swift in Sources */,
				CDA5C11C25139D36009440D1 /* UIStackView+Axis.swift in Sources */,
				CDADF7DE2534773800424492 /* UIToolbar+Done.swift in Sources */,
				CD7FACA1251B3FCD00AB8142 /* TextView.swift in Sources */,
				CDC7C89E25387E2000FE7E05 /* Questionnaire.swift in Sources */,
			);
			runOnlyForDeploymentPostprocessing = 0;
		};
/* End PBXSourcesBuildPhase section */

/* Begin PBXTargetDependency section */
		CD756C38252B3D37005FEDA0 /* PBXTargetDependency */ = {
			isa = PBXTargetDependency;
			target = CDC4A8E3250B87E5001BABC6 /* DBCO */;
			targetProxy = CD756C37252B3D37005FEDA0 /* PBXContainerItemProxy */;
		};
/* End PBXTargetDependency section */

/* Begin PBXVariantGroup section */
		CD9C7F412549B2B600A78EEF /* InfoPlist.strings */ = {
			isa = PBXVariantGroup;
			children = (
				CD9C7F402549B2B600A78EEF /* en */,
				CD9C7F442549B2B900A78EEF /* nl */,
			);
			name = InfoPlist.strings;
			sourceTree = "<group>";
		};
		CDC4A8F2250B87E6001BABC6 /* LaunchScreen.storyboard */ = {
			isa = PBXVariantGroup;
			children = (
				CDC4A8F3250B87E6001BABC6 /* Base */,
				CDE30E762521D90200862A40 /* nl */,
				CDE30E7E2521D97000862A40 /* en */,
			);
			name = LaunchScreen.storyboard;
			sourceTree = "<group>";
		};
		CDE30E7A2521D92600862A40 /* Localizable.strings */ = {
			isa = PBXVariantGroup;
			children = (
				CDE30E792521D92600862A40 /* en */,
				CDE30E7C2521D92B00862A40 /* nl */,
			);
			name = Localizable.strings;
			sourceTree = "<group>";
		};
/* End PBXVariantGroup section */

/* Begin XCBuildConfiguration section */
		CD756C39252B3D37005FEDA0 /* Debug */ = {
			isa = XCBuildConfiguration;
			buildSettings = {
				BUNDLE_LOADER = "$(TEST_HOST)";
				CODE_SIGN_STYLE = Automatic;
				INFOPLIST_FILE = DBCOTests/Info.plist;
				IPHONEOS_DEPLOYMENT_TARGET = 14.0;
				LD_RUNPATH_SEARCH_PATHS = (
					"$(inherited)",
					"@executable_path/Frameworks",
					"@loader_path/Frameworks",
				);
				PRODUCT_BUNDLE_IDENTIFIER = nl.rijksoverheid.DBCOTests;
				PRODUCT_NAME = "$(TARGET_NAME)";
				SWIFT_VERSION = 5.0;
				TARGETED_DEVICE_FAMILY = "1,2";
				TEST_HOST = "$(BUILT_PRODUCTS_DIR)/DBCO.app/DBCO";
			};
			name = Debug;
		};
		CD756C3A252B3D37005FEDA0 /* Release */ = {
			isa = XCBuildConfiguration;
			buildSettings = {
				BUNDLE_LOADER = "$(TEST_HOST)";
				CODE_SIGN_STYLE = Automatic;
				INFOPLIST_FILE = DBCOTests/Info.plist;
				IPHONEOS_DEPLOYMENT_TARGET = 14.0;
				LD_RUNPATH_SEARCH_PATHS = (
					"$(inherited)",
					"@executable_path/Frameworks",
					"@loader_path/Frameworks",
				);
				PRODUCT_BUNDLE_IDENTIFIER = nl.rijksoverheid.DBCOTests;
				PRODUCT_NAME = "$(TARGET_NAME)";
				SWIFT_VERSION = 5.0;
				TARGETED_DEVICE_FAMILY = "1,2";
				TEST_HOST = "$(BUILT_PRODUCTS_DIR)/DBCO.app/DBCO";
			};
			name = Release;
		};
		CD756C3E252B4316005FEDA0 /* Ad Hoc */ = {
			isa = XCBuildConfiguration;
			buildSettings = {
				ALWAYS_SEARCH_USER_PATHS = NO;
				CLANG_ANALYZER_LOCALIZABILITY_NONLOCALIZED = YES;
				CLANG_ANALYZER_NONNULL = YES;
				CLANG_ANALYZER_NUMBER_OBJECT_CONVERSION = YES_AGGRESSIVE;
				CLANG_CXX_LANGUAGE_STANDARD = "gnu++14";
				CLANG_CXX_LIBRARY = "libc++";
				CLANG_ENABLE_MODULES = YES;
				CLANG_ENABLE_OBJC_ARC = YES;
				CLANG_ENABLE_OBJC_WEAK = YES;
				CLANG_WARN_BLOCK_CAPTURE_AUTORELEASING = YES;
				CLANG_WARN_BOOL_CONVERSION = YES;
				CLANG_WARN_COMMA = YES;
				CLANG_WARN_CONSTANT_CONVERSION = YES;
				CLANG_WARN_DEPRECATED_OBJC_IMPLEMENTATIONS = YES;
				CLANG_WARN_DIRECT_OBJC_ISA_USAGE = YES_ERROR;
				CLANG_WARN_DOCUMENTATION_COMMENTS = YES;
				CLANG_WARN_EMPTY_BODY = YES;
				CLANG_WARN_ENUM_CONVERSION = YES;
				CLANG_WARN_INFINITE_RECURSION = YES;
				CLANG_WARN_INT_CONVERSION = YES;
				CLANG_WARN_NON_LITERAL_NULL_CONVERSION = YES;
				CLANG_WARN_OBJC_IMPLICIT_RETAIN_SELF = YES;
				CLANG_WARN_OBJC_LITERAL_CONVERSION = YES;
				CLANG_WARN_OBJC_ROOT_CLASS = YES_ERROR;
				CLANG_WARN_QUOTED_INCLUDE_IN_FRAMEWORK_HEADER = YES;
				CLANG_WARN_RANGE_LOOP_ANALYSIS = YES;
				CLANG_WARN_STRICT_PROTOTYPES = YES;
				CLANG_WARN_SUSPICIOUS_MOVE = YES;
				CLANG_WARN_UNGUARDED_AVAILABILITY = YES_AGGRESSIVE;
				CLANG_WARN_UNREACHABLE_CODE = YES;
				CLANG_WARN__DUPLICATE_METHOD_MATCH = YES;
				COPY_PHASE_STRIP = NO;
				DEBUG_INFORMATION_FORMAT = "dwarf-with-dsym";
				ENABLE_NS_ASSERTIONS = NO;
				ENABLE_STRICT_OBJC_MSGSEND = YES;
				GCC_C_LANGUAGE_STANDARD = gnu11;
				GCC_NO_COMMON_BLOCKS = YES;
				GCC_WARN_64_TO_32_BIT_CONVERSION = YES;
				GCC_WARN_ABOUT_RETURN_TYPE = YES_ERROR;
				GCC_WARN_UNDECLARED_SELECTOR = YES;
				GCC_WARN_UNINITIALIZED_AUTOS = YES_AGGRESSIVE;
				GCC_WARN_UNUSED_FUNCTION = YES;
				GCC_WARN_UNUSED_VARIABLE = YES;
				IPHONEOS_DEPLOYMENT_TARGET = 12.4;
				MTL_ENABLE_DEBUG_INFO = NO;
				MTL_FAST_MATH = YES;
				SDKROOT = iphoneos;
				SWIFT_COMPILATION_MODE = wholemodule;
				SWIFT_OPTIMIZATION_LEVEL = "-O";
				VALIDATE_PRODUCT = YES;
				VERSIONING_SYSTEM = "apple-generic";
			};
			name = "Ad Hoc";
		};
		CD756C3F252B4316005FEDA0 /* Ad Hoc */ = {
			isa = XCBuildConfiguration;
			buildSettings = {
				ASSETCATALOG_COMPILER_APPICON_NAME = AppIcon;
				CODE_SIGN_IDENTITY = "iPhone Distribution";
				CODE_SIGN_STYLE = Manual;
				CURRENT_PROJECT_VERSION = 1;
				DEVELOPMENT_TEAM = C2H38GV99H;
				INFOPLIST_FILE = Sources/DBCO/Resources/Info.plist;
				LD_RUNPATH_SEARCH_PATHS = (
					"$(inherited)",
					"@executable_path/Frameworks",
				);
				PRODUCT_BUNDLE_IDENTIFIER = nl.rijksoverheid.dbco;
				PRODUCT_NAME = "$(TARGET_NAME)";
				PROVISIONING_PROFILE_SPECIFIER = "GGD DBCO Ad Hoc";
				SWIFT_VERSION = 5.0;
				TARGETED_DEVICE_FAMILY = 1;
			};
			name = "Ad Hoc";
		};
		CD756C40252B4316005FEDA0 /* Ad Hoc */ = {
			isa = XCBuildConfiguration;
			buildSettings = {
				BUNDLE_LOADER = "$(TEST_HOST)";
				CODE_SIGN_STYLE = Automatic;
				INFOPLIST_FILE = DBCOTests/Info.plist;
				IPHONEOS_DEPLOYMENT_TARGET = 14.0;
				LD_RUNPATH_SEARCH_PATHS = (
					"$(inherited)",
					"@executable_path/Frameworks",
					"@loader_path/Frameworks",
				);
				PRODUCT_BUNDLE_IDENTIFIER = nl.rijksoverheid.DBCOTests;
				PRODUCT_NAME = "$(TARGET_NAME)";
				SWIFT_VERSION = 5.0;
				TARGETED_DEVICE_FAMILY = "1,2";
				TEST_HOST = "$(BUILT_PRODUCTS_DIR)/DBCO.app/DBCO";
			};
			name = "Ad Hoc";
		};
		CD756C43252B44E6005FEDA0 /* App Store */ = {
			isa = XCBuildConfiguration;
			buildSettings = {
				ALWAYS_SEARCH_USER_PATHS = NO;
				CLANG_ANALYZER_LOCALIZABILITY_NONLOCALIZED = YES;
				CLANG_ANALYZER_NONNULL = YES;
				CLANG_ANALYZER_NUMBER_OBJECT_CONVERSION = YES_AGGRESSIVE;
				CLANG_CXX_LANGUAGE_STANDARD = "gnu++14";
				CLANG_CXX_LIBRARY = "libc++";
				CLANG_ENABLE_MODULES = YES;
				CLANG_ENABLE_OBJC_ARC = YES;
				CLANG_ENABLE_OBJC_WEAK = YES;
				CLANG_WARN_BLOCK_CAPTURE_AUTORELEASING = YES;
				CLANG_WARN_BOOL_CONVERSION = YES;
				CLANG_WARN_COMMA = YES;
				CLANG_WARN_CONSTANT_CONVERSION = YES;
				CLANG_WARN_DEPRECATED_OBJC_IMPLEMENTATIONS = YES;
				CLANG_WARN_DIRECT_OBJC_ISA_USAGE = YES_ERROR;
				CLANG_WARN_DOCUMENTATION_COMMENTS = YES;
				CLANG_WARN_EMPTY_BODY = YES;
				CLANG_WARN_ENUM_CONVERSION = YES;
				CLANG_WARN_INFINITE_RECURSION = YES;
				CLANG_WARN_INT_CONVERSION = YES;
				CLANG_WARN_NON_LITERAL_NULL_CONVERSION = YES;
				CLANG_WARN_OBJC_IMPLICIT_RETAIN_SELF = YES;
				CLANG_WARN_OBJC_LITERAL_CONVERSION = YES;
				CLANG_WARN_OBJC_ROOT_CLASS = YES_ERROR;
				CLANG_WARN_QUOTED_INCLUDE_IN_FRAMEWORK_HEADER = YES;
				CLANG_WARN_RANGE_LOOP_ANALYSIS = YES;
				CLANG_WARN_STRICT_PROTOTYPES = YES;
				CLANG_WARN_SUSPICIOUS_MOVE = YES;
				CLANG_WARN_UNGUARDED_AVAILABILITY = YES_AGGRESSIVE;
				CLANG_WARN_UNREACHABLE_CODE = YES;
				CLANG_WARN__DUPLICATE_METHOD_MATCH = YES;
				COPY_PHASE_STRIP = NO;
				DEBUG_INFORMATION_FORMAT = "dwarf-with-dsym";
				ENABLE_NS_ASSERTIONS = NO;
				ENABLE_STRICT_OBJC_MSGSEND = YES;
				GCC_C_LANGUAGE_STANDARD = gnu11;
				GCC_NO_COMMON_BLOCKS = YES;
				GCC_WARN_64_TO_32_BIT_CONVERSION = YES;
				GCC_WARN_ABOUT_RETURN_TYPE = YES_ERROR;
				GCC_WARN_UNDECLARED_SELECTOR = YES;
				GCC_WARN_UNINITIALIZED_AUTOS = YES_AGGRESSIVE;
				GCC_WARN_UNUSED_FUNCTION = YES;
				GCC_WARN_UNUSED_VARIABLE = YES;
				IPHONEOS_DEPLOYMENT_TARGET = 12.4;
				MTL_ENABLE_DEBUG_INFO = NO;
				MTL_FAST_MATH = YES;
				SDKROOT = iphoneos;
				SWIFT_COMPILATION_MODE = wholemodule;
				SWIFT_OPTIMIZATION_LEVEL = "-O";
				VALIDATE_PRODUCT = YES;
				VERSIONING_SYSTEM = "apple-generic";
			};
			name = "App Store";
		};
		CD756C44252B44E6005FEDA0 /* App Store */ = {
			isa = XCBuildConfiguration;
			buildSettings = {
				ASSETCATALOG_COMPILER_APPICON_NAME = AppIcon;
				CODE_SIGN_IDENTITY = "iPhone Distribution";
				CODE_SIGN_STYLE = Manual;
				CURRENT_PROJECT_VERSION = 1;
				DEVELOPMENT_TEAM = C2H38GV99H;
				INFOPLIST_FILE = Sources/DBCO/Resources/Info.plist;
				LD_RUNPATH_SEARCH_PATHS = (
					"$(inherited)",
					"@executable_path/Frameworks",
				);
				PRODUCT_BUNDLE_IDENTIFIER = nl.rijksoverheid.dbco;
				PRODUCT_NAME = "$(TARGET_NAME)";
				PROVISIONING_PROFILE_SPECIFIER = "GGD DBCO App Store";
				SWIFT_VERSION = 5.0;
				TARGETED_DEVICE_FAMILY = 1;
			};
			name = "App Store";
		};
		CD756C45252B44E6005FEDA0 /* App Store */ = {
			isa = XCBuildConfiguration;
			buildSettings = {
				BUNDLE_LOADER = "$(TEST_HOST)";
				CODE_SIGN_STYLE = Automatic;
				INFOPLIST_FILE = DBCOTests/Info.plist;
				IPHONEOS_DEPLOYMENT_TARGET = 14.0;
				LD_RUNPATH_SEARCH_PATHS = (
					"$(inherited)",
					"@executable_path/Frameworks",
					"@loader_path/Frameworks",
				);
				PRODUCT_BUNDLE_IDENTIFIER = nl.rijksoverheid.DBCOTests;
				PRODUCT_NAME = "$(TARGET_NAME)";
				SWIFT_VERSION = 5.0;
				TARGETED_DEVICE_FAMILY = "1,2";
				TEST_HOST = "$(BUILT_PRODUCTS_DIR)/DBCO.app/DBCO";
			};
			name = "App Store";
		};
		CDC4A8F6250B87E6001BABC6 /* Debug */ = {
			isa = XCBuildConfiguration;
			buildSettings = {
				ALWAYS_SEARCH_USER_PATHS = NO;
				CLANG_ANALYZER_LOCALIZABILITY_NONLOCALIZED = YES;
				CLANG_ANALYZER_NONNULL = YES;
				CLANG_ANALYZER_NUMBER_OBJECT_CONVERSION = YES_AGGRESSIVE;
				CLANG_CXX_LANGUAGE_STANDARD = "gnu++14";
				CLANG_CXX_LIBRARY = "libc++";
				CLANG_ENABLE_MODULES = YES;
				CLANG_ENABLE_OBJC_ARC = YES;
				CLANG_ENABLE_OBJC_WEAK = YES;
				CLANG_WARN_BLOCK_CAPTURE_AUTORELEASING = YES;
				CLANG_WARN_BOOL_CONVERSION = YES;
				CLANG_WARN_COMMA = YES;
				CLANG_WARN_CONSTANT_CONVERSION = YES;
				CLANG_WARN_DEPRECATED_OBJC_IMPLEMENTATIONS = YES;
				CLANG_WARN_DIRECT_OBJC_ISA_USAGE = YES_ERROR;
				CLANG_WARN_DOCUMENTATION_COMMENTS = YES;
				CLANG_WARN_EMPTY_BODY = YES;
				CLANG_WARN_ENUM_CONVERSION = YES;
				CLANG_WARN_INFINITE_RECURSION = YES;
				CLANG_WARN_INT_CONVERSION = YES;
				CLANG_WARN_NON_LITERAL_NULL_CONVERSION = YES;
				CLANG_WARN_OBJC_IMPLICIT_RETAIN_SELF = YES;
				CLANG_WARN_OBJC_LITERAL_CONVERSION = YES;
				CLANG_WARN_OBJC_ROOT_CLASS = YES_ERROR;
				CLANG_WARN_QUOTED_INCLUDE_IN_FRAMEWORK_HEADER = YES;
				CLANG_WARN_RANGE_LOOP_ANALYSIS = YES;
				CLANG_WARN_STRICT_PROTOTYPES = YES;
				CLANG_WARN_SUSPICIOUS_MOVE = YES;
				CLANG_WARN_UNGUARDED_AVAILABILITY = YES_AGGRESSIVE;
				CLANG_WARN_UNREACHABLE_CODE = YES;
				CLANG_WARN__DUPLICATE_METHOD_MATCH = YES;
				COPY_PHASE_STRIP = NO;
				DEBUG_INFORMATION_FORMAT = dwarf;
				ENABLE_STRICT_OBJC_MSGSEND = YES;
				ENABLE_TESTABILITY = YES;
				GCC_C_LANGUAGE_STANDARD = gnu11;
				GCC_DYNAMIC_NO_PIC = NO;
				GCC_NO_COMMON_BLOCKS = YES;
				GCC_OPTIMIZATION_LEVEL = 0;
				GCC_PREPROCESSOR_DEFINITIONS = (
					"DEBUG=1",
					"$(inherited)",
				);
				GCC_WARN_64_TO_32_BIT_CONVERSION = YES;
				GCC_WARN_ABOUT_RETURN_TYPE = YES_ERROR;
				GCC_WARN_UNDECLARED_SELECTOR = YES;
				GCC_WARN_UNINITIALIZED_AUTOS = YES_AGGRESSIVE;
				GCC_WARN_UNUSED_FUNCTION = YES;
				GCC_WARN_UNUSED_VARIABLE = YES;
				IPHONEOS_DEPLOYMENT_TARGET = 12.4;
				MTL_ENABLE_DEBUG_INFO = INCLUDE_SOURCE;
				MTL_FAST_MATH = YES;
				ONLY_ACTIVE_ARCH = YES;
				SDKROOT = iphoneos;
				SWIFT_ACTIVE_COMPILATION_CONDITIONS = DEBUG;
				SWIFT_OPTIMIZATION_LEVEL = "-Onone";
				VERSIONING_SYSTEM = "apple-generic";
			};
			name = Debug;
		};
		CDC4A8F7250B87E6001BABC6 /* Release */ = {
			isa = XCBuildConfiguration;
			buildSettings = {
				ALWAYS_SEARCH_USER_PATHS = NO;
				CLANG_ANALYZER_LOCALIZABILITY_NONLOCALIZED = YES;
				CLANG_ANALYZER_NONNULL = YES;
				CLANG_ANALYZER_NUMBER_OBJECT_CONVERSION = YES_AGGRESSIVE;
				CLANG_CXX_LANGUAGE_STANDARD = "gnu++14";
				CLANG_CXX_LIBRARY = "libc++";
				CLANG_ENABLE_MODULES = YES;
				CLANG_ENABLE_OBJC_ARC = YES;
				CLANG_ENABLE_OBJC_WEAK = YES;
				CLANG_WARN_BLOCK_CAPTURE_AUTORELEASING = YES;
				CLANG_WARN_BOOL_CONVERSION = YES;
				CLANG_WARN_COMMA = YES;
				CLANG_WARN_CONSTANT_CONVERSION = YES;
				CLANG_WARN_DEPRECATED_OBJC_IMPLEMENTATIONS = YES;
				CLANG_WARN_DIRECT_OBJC_ISA_USAGE = YES_ERROR;
				CLANG_WARN_DOCUMENTATION_COMMENTS = YES;
				CLANG_WARN_EMPTY_BODY = YES;
				CLANG_WARN_ENUM_CONVERSION = YES;
				CLANG_WARN_INFINITE_RECURSION = YES;
				CLANG_WARN_INT_CONVERSION = YES;
				CLANG_WARN_NON_LITERAL_NULL_CONVERSION = YES;
				CLANG_WARN_OBJC_IMPLICIT_RETAIN_SELF = YES;
				CLANG_WARN_OBJC_LITERAL_CONVERSION = YES;
				CLANG_WARN_OBJC_ROOT_CLASS = YES_ERROR;
				CLANG_WARN_QUOTED_INCLUDE_IN_FRAMEWORK_HEADER = YES;
				CLANG_WARN_RANGE_LOOP_ANALYSIS = YES;
				CLANG_WARN_STRICT_PROTOTYPES = YES;
				CLANG_WARN_SUSPICIOUS_MOVE = YES;
				CLANG_WARN_UNGUARDED_AVAILABILITY = YES_AGGRESSIVE;
				CLANG_WARN_UNREACHABLE_CODE = YES;
				CLANG_WARN__DUPLICATE_METHOD_MATCH = YES;
				COPY_PHASE_STRIP = NO;
				DEBUG_INFORMATION_FORMAT = "dwarf-with-dsym";
				ENABLE_NS_ASSERTIONS = NO;
				ENABLE_STRICT_OBJC_MSGSEND = YES;
				GCC_C_LANGUAGE_STANDARD = gnu11;
				GCC_NO_COMMON_BLOCKS = YES;
				GCC_WARN_64_TO_32_BIT_CONVERSION = YES;
				GCC_WARN_ABOUT_RETURN_TYPE = YES_ERROR;
				GCC_WARN_UNDECLARED_SELECTOR = YES;
				GCC_WARN_UNINITIALIZED_AUTOS = YES_AGGRESSIVE;
				GCC_WARN_UNUSED_FUNCTION = YES;
				GCC_WARN_UNUSED_VARIABLE = YES;
				IPHONEOS_DEPLOYMENT_TARGET = 12.4;
				MTL_ENABLE_DEBUG_INFO = NO;
				MTL_FAST_MATH = YES;
				SDKROOT = iphoneos;
				SWIFT_COMPILATION_MODE = wholemodule;
				SWIFT_OPTIMIZATION_LEVEL = "-O";
				VALIDATE_PRODUCT = YES;
				VERSIONING_SYSTEM = "apple-generic";
			};
			name = Release;
		};
		CDC4A8F9250B87E6001BABC6 /* Debug */ = {
			isa = XCBuildConfiguration;
			buildSettings = {
				ASSETCATALOG_COMPILER_APPICON_NAME = AppIcon;
				CODE_SIGN_IDENTITY = "Apple Development";
				CODE_SIGN_STYLE = Automatic;
				CURRENT_PROJECT_VERSION = 1;
				DEVELOPMENT_TEAM = 5598UZ23ZV;
				INFOPLIST_FILE = Sources/DBCO/Resources/Info.plist;
				LD_RUNPATH_SEARCH_PATHS = (
					"$(inherited)",
					"@executable_path/Frameworks",
				);
				PRODUCT_BUNDLE_IDENTIFIER = nl.rijksoverheid.dbco.debug;
				PRODUCT_NAME = "$(TARGET_NAME)";
				PROVISIONING_PROFILE_SPECIFIER = "";
				SWIFT_VERSION = 5.0;
				TARGETED_DEVICE_FAMILY = 1;
			};
			name = Debug;
		};
		CDC4A8FA250B87E6001BABC6 /* Release */ = {
			isa = XCBuildConfiguration;
			buildSettings = {
				ASSETCATALOG_COMPILER_APPICON_NAME = AppIcon;
				CODE_SIGN_IDENTITY = "Apple Development";
				CODE_SIGN_STYLE = Automatic;
				CURRENT_PROJECT_VERSION = 1;
				DEVELOPMENT_TEAM = 5598UZ23ZV;
				INFOPLIST_FILE = Sources/DBCO/Resources/Info.plist;
				LD_RUNPATH_SEARCH_PATHS = (
					"$(inherited)",
					"@executable_path/Frameworks",
				);
				PRODUCT_BUNDLE_IDENTIFIER = nl.rijksoverheid.dbco.debug;
				PRODUCT_NAME = "$(TARGET_NAME)";
				PROVISIONING_PROFILE_SPECIFIER = "";
				SWIFT_VERSION = 5.0;
				TARGETED_DEVICE_FAMILY = 1;
			};
			name = Release;
		};
/* End XCBuildConfiguration section */

/* Begin XCConfigurationList section */
		CD756C3B252B3D37005FEDA0 /* Build configuration list for PBXNativeTarget "DBCOTests" */ = {
			isa = XCConfigurationList;
			buildConfigurations = (
				CD756C39252B3D37005FEDA0 /* Debug */,
				CD756C3A252B3D37005FEDA0 /* Release */,
				CD756C45252B44E6005FEDA0 /* App Store */,
				CD756C40252B4316005FEDA0 /* Ad Hoc */,
			);
			defaultConfigurationIsVisible = 0;
			defaultConfigurationName = Release;
		};
		CDC4A8DF250B87E5001BABC6 /* Build configuration list for PBXProject "DBCO" */ = {
			isa = XCConfigurationList;
			buildConfigurations = (
				CDC4A8F6250B87E6001BABC6 /* Debug */,
				CDC4A8F7250B87E6001BABC6 /* Release */,
				CD756C43252B44E6005FEDA0 /* App Store */,
				CD756C3E252B4316005FEDA0 /* Ad Hoc */,
			);
			defaultConfigurationIsVisible = 0;
			defaultConfigurationName = Release;
		};
		CDC4A8F8250B87E6001BABC6 /* Build configuration list for PBXNativeTarget "DBCO" */ = {
			isa = XCConfigurationList;
			buildConfigurations = (
				CDC4A8F9250B87E6001BABC6 /* Debug */,
				CDC4A8FA250B87E6001BABC6 /* Release */,
				CD756C44252B44E6005FEDA0 /* App Store */,
				CD756C3F252B4316005FEDA0 /* Ad Hoc */,
			);
			defaultConfigurationIsVisible = 0;
			defaultConfigurationName = Release;
		};
/* End XCConfigurationList section */
	};
	rootObject = CDC4A8DC250B87E5001BABC6 /* Project object */;
}<|MERGE_RESOLUTION|>--- conflicted
+++ resolved
@@ -40,12 +40,9 @@
 		CD756C74252DDF00005FEDA0 /* UIResponder+CurrentFirstResponder.swift in Sources */ = {isa = PBXBuildFile; fileRef = CD756C73252DDF00005FEDA0 /* UIResponder+CurrentFirstResponder.swift */; };
 		CD756C78252DDF30005FEDA0 /* SectionView.swift in Sources */ = {isa = PBXBuildFile; fileRef = CD756C77252DDF30005FEDA0 /* SectionView.swift */; };
 		CD7FACA1251B3FCD00AB8142 /* TextView.swift in Sources */ = {isa = PBXBuildFile; fileRef = CD7FACA0251B3FCD00AB8142 /* TextView.swift */; };
-<<<<<<< HEAD
+		CD9C7F3F2549B2B600A78EEF /* InfoPlist.strings in Resources */ = {isa = PBXBuildFile; fileRef = CD9C7F412549B2B600A78EEF /* InfoPlist.strings */; };
 		CD9C7F52254AC25300A78EEF /* Task+Informed.swift in Sources */ = {isa = PBXBuildFile; fileRef = CD9C7F51254AC25300A78EEF /* Task+Informed.swift */; };
 		CD9C7F56254AC82200A78EEF /* String+Empty.swift in Sources */ = {isa = PBXBuildFile; fileRef = CD9C7F55254AC82200A78EEF /* String+Empty.swift */; };
-=======
-		CD9C7F3F2549B2B600A78EEF /* InfoPlist.strings in Resources */ = {isa = PBXBuildFile; fileRef = CD9C7F412549B2B600A78EEF /* InfoPlist.strings */; };
->>>>>>> 043e1fe2
 		CDA0F6812539AA42009FD2A9 /* Answer+Prefilling.swift in Sources */ = {isa = PBXBuildFile; fileRef = CDA0F6802539AA42009FD2A9 /* Answer+Prefilling.swift */; };
 		CDA0F6852539AA66009FD2A9 /* Task+ContactName.swift in Sources */ = {isa = PBXBuildFile; fileRef = CDA0F6842539AA66009FD2A9 /* Task+ContactName.swift */; };
 		CDA0F6892539AAB8009FD2A9 /* Answer+Progress.swift in Sources */ = {isa = PBXBuildFile; fileRef = CDA0F6882539AAB8009FD2A9 /* Answer+Progress.swift */; };
@@ -138,13 +135,10 @@
 		CD756C73252DDF00005FEDA0 /* UIResponder+CurrentFirstResponder.swift */ = {isa = PBXFileReference; lastKnownFileType = sourcecode.swift; path = "UIResponder+CurrentFirstResponder.swift"; sourceTree = "<group>"; };
 		CD756C77252DDF30005FEDA0 /* SectionView.swift */ = {isa = PBXFileReference; lastKnownFileType = sourcecode.swift; path = SectionView.swift; sourceTree = "<group>"; };
 		CD7FACA0251B3FCD00AB8142 /* TextView.swift */ = {isa = PBXFileReference; lastKnownFileType = sourcecode.swift; path = TextView.swift; sourceTree = "<group>"; };
-<<<<<<< HEAD
+		CD9C7F402549B2B600A78EEF /* en */ = {isa = PBXFileReference; lastKnownFileType = text.plist.strings; name = en; path = en.lproj/InfoPlist.strings; sourceTree = "<group>"; };
+		CD9C7F442549B2B900A78EEF /* nl */ = {isa = PBXFileReference; lastKnownFileType = text.plist.strings; name = nl; path = nl.lproj/InfoPlist.strings; sourceTree = "<group>"; };
 		CD9C7F51254AC25300A78EEF /* Task+Informed.swift */ = {isa = PBXFileReference; lastKnownFileType = sourcecode.swift; path = "Task+Informed.swift"; sourceTree = "<group>"; };
 		CD9C7F55254AC82200A78EEF /* String+Empty.swift */ = {isa = PBXFileReference; lastKnownFileType = sourcecode.swift; path = "String+Empty.swift"; sourceTree = "<group>"; };
-=======
-		CD9C7F402549B2B600A78EEF /* en */ = {isa = PBXFileReference; lastKnownFileType = text.plist.strings; name = en; path = en.lproj/InfoPlist.strings; sourceTree = "<group>"; };
-		CD9C7F442549B2B900A78EEF /* nl */ = {isa = PBXFileReference; lastKnownFileType = text.plist.strings; name = nl; path = nl.lproj/InfoPlist.strings; sourceTree = "<group>"; };
->>>>>>> 043e1fe2
 		CDA0F6802539AA42009FD2A9 /* Answer+Prefilling.swift */ = {isa = PBXFileReference; lastKnownFileType = sourcecode.swift; path = "Answer+Prefilling.swift"; sourceTree = "<group>"; };
 		CDA0F6842539AA66009FD2A9 /* Task+ContactName.swift */ = {isa = PBXFileReference; lastKnownFileType = sourcecode.swift; path = "Task+ContactName.swift"; sourceTree = "<group>"; };
 		CDA0F6882539AAB8009FD2A9 /* Answer+Progress.swift */ = {isa = PBXFileReference; lastKnownFileType = sourcecode.swift; path = "Answer+Progress.swift"; sourceTree = "<group>"; };
