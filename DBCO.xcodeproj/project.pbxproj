// !$*UTF8*$!
{
	archiveVersion = 1;
	classes = {
	};
	objectVersion = 51;
	objects = {

/* Begin PBXBuildFile section */
<<<<<<< HEAD
		2859E72A25DE693F00359BA1 /* UIAccessibility+Management.swift in Sources */ = {isa = PBXBuildFile; fileRef = 2859E72925DE693F00359BA1 /* UIAccessibility+Management.swift */; };
		2859E72E25DE69E900359BA1 /* DispatchQueue+Delay.swift in Sources */ = {isa = PBXBuildFile; fileRef = 2859E72D25DE69E900359BA1 /* DispatchQueue+Delay.swift */; };
		2859E73825DE79C100359BA1 /* UIView+Search.swift in Sources */ = {isa = PBXBuildFile; fileRef = 2859E73725DE79C100359BA1 /* UIView+Search.swift */; };
=======
		2859E75025DE95AE00359BA1 /* ActivityIndicator.swift in Sources */ = {isa = PBXBuildFile; fileRef = 2859E74F25DE95AE00359BA1 /* ActivityIndicator.swift */; };
>>>>>>> b8903490
		6A6A1EA99F603F8A68B3CFE6 /* Pods_DBCO.framework in Frameworks */ = {isa = PBXBuildFile; fileRef = 13C8941476779FBFFBD8A4C7 /* Pods_DBCO.framework */; };
		91E5A9010414FC25C0F3B864 /* Pods_DBCOTests.framework in Frameworks */ = {isa = PBXBuildFile; fileRef = 3C5D22DA740F30F804D7F95E /* Pods_DBCOTests.framework */; };
		CD010B98257A409B00CEA4F5 /* ContactQuestionnaireCommunicationTests.swift in Sources */ = {isa = PBXBuildFile; fileRef = CD010B97257A409B00CEA4F5 /* ContactQuestionnaireCommunicationTests.swift */; };
		CD0E967925DFCD34006E70BD /* LaunchViewController.swift in Sources */ = {isa = PBXBuildFile; fileRef = CD0E967825DFCD34006E70BD /* LaunchViewController.swift */; };
		CD0E967D25E3B329006E70BD /* LaunchCoordinator.swift in Sources */ = {isa = PBXBuildFile; fileRef = CD0E967C25E3B329006E70BD /* LaunchCoordinator.swift */; };
		CD0E968125E3B8D9006E70BD /* UIWindow+Transition.swift in Sources */ = {isa = PBXBuildFile; fileRef = CD0E968025E3B8D9006E70BD /* UIWindow+Transition.swift */; };
		CD0E968725E58709006E70BD /* RequestContactsAuthorizationViewController.swift in Sources */ = {isa = PBXBuildFile; fileRef = CD0E968625E58709006E70BD /* RequestContactsAuthorizationViewController.swift */; };
		CD10F07C25AEFEC6000295B9 /* OnboardingPairingCoordinator.swift in Sources */ = {isa = PBXBuildFile; fileRef = CD10F07725AEFD41000295B9 /* OnboardingPairingCoordinator.swift */; };
		CD10F08125AF0886000295B9 /* InitializeContactsCoordinator.swift in Sources */ = {isa = PBXBuildFile; fileRef = CD10F08025AF0886000295B9 /* InitializeContactsCoordinator.swift */; };
		CD10F08625AF2E52000295B9 /* DetermineContagiousPeriodCoordinator.swift in Sources */ = {isa = PBXBuildFile; fileRef = CD10F08525AF2E52000295B9 /* DetermineContagiousPeriodCoordinator.swift */; };
		CD10F08C25AF30A7000295B9 /* SelectSymptomsViewController.swift in Sources */ = {isa = PBXBuildFile; fileRef = CD10F08B25AF30A7000295B9 /* SelectSymptomsViewController.swift */; };
		CD10F09025AF42F8000295B9 /* SymptomToggleButton.swift in Sources */ = {isa = PBXBuildFile; fileRef = CD10F08F25AF42F8000295B9 /* SymptomToggleButton.swift */; };
		CD10F09425AF48B4000295B9 /* OnboardingDateViewController.swift in Sources */ = {isa = PBXBuildFile; fileRef = CD10F09325AF48B4000295B9 /* OnboardingDateViewController.swift */; };
		CD10F09825B08B03000295B9 /* SelectRoommatesViewController.swift in Sources */ = {isa = PBXBuildFile; fileRef = CD10F09725B08B02000295B9 /* SelectRoommatesViewController.swift */; };
		CD1824EE2524B3E4006EB272 /* InputField.swift in Sources */ = {isa = PBXBuildFile; fileRef = CD1824ED2524B3E4006EB272 /* InputField.swift */; };
		CD21D4A8258A07330079D085 /* Task+Unfinished.swift in Sources */ = {isa = PBXBuildFile; fileRef = CD21D4A7258A07330079D085 /* Task+Unfinished.swift */; };
		CD24CBE825B9B34D00A2F634 /* OnboardingManaging.swift in Sources */ = {isa = PBXBuildFile; fileRef = CD24CBE725B9B34D00A2F634 /* OnboardingManaging.swift */; };
		CD24CBEE25B9B3E500A2F634 /* OnboardingManager.swift in Sources */ = {isa = PBXBuildFile; fileRef = CD24CBED25B9B3E500A2F634 /* OnboardingManager.swift */; };
		CD24CBF825C0305100A2F634 /* ScrollViewNavivationbarAdjusting.swift in Sources */ = {isa = PBXBuildFile; fileRef = CD24CBF725C0305100A2F634 /* ScrollViewNavivationbarAdjusting.swift */; };
		CD2963442514BF4E008443AF /* SelectContactViewController.swift in Sources */ = {isa = PBXBuildFile; fileRef = CD2963432514BF4E008443AF /* SelectContactViewController.swift */; };
		CD2963472514E129008443AF /* ContactTableViewCell.swift in Sources */ = {isa = PBXBuildFile; fileRef = CD2963462514E129008443AF /* ContactTableViewCell.swift */; };
		CD29634C2518CE8E008443AF /* TableViewManager.swift in Sources */ = {isa = PBXBuildFile; fileRef = CD29634B2518CE8E008443AF /* TableViewManager.swift */; };
		CD29634F2518ED51008443AF /* UIEdgeInsets+Convenience.swift in Sources */ = {isa = PBXBuildFile; fileRef = CD29634E2518ED51008443AF /* UIEdgeInsets+Convenience.swift */; };
		CD2963522518F291008443AF /* ContactQuestionnaireViewController.swift in Sources */ = {isa = PBXBuildFile; fileRef = CD2963512518F291008443AF /* ContactQuestionnaireViewController.swift */; };
		CD2963552518F59E008443AF /* UITableView+Defaults.swift in Sources */ = {isa = PBXBuildFile; fileRef = CD2963542518F59E008443AF /* UITableView+Defaults.swift */; };
		CD29635825191941008443AF /* Button.swift in Sources */ = {isa = PBXBuildFile; fileRef = CD29635725191941008443AF /* Button.swift */; };
		CD29635B25191972008443AF /* Haptic.swift in Sources */ = {isa = PBXBuildFile; fileRef = CD29635A25191972008443AF /* Haptic.swift */; };
		CD29636125191AA8008443AF /* Theme.swift in Sources */ = {isa = PBXBuildFile; fileRef = CD29636025191AA8008443AF /* Theme.swift */; };
		CD29636425191C80008443AF /* Colors.xcassets in Resources */ = {isa = PBXBuildFile; fileRef = CD29636325191C7C008443AF /* Colors.xcassets */; };
		CD2AC0762530601900E8AF78 /* InputTextView.swift in Sources */ = {isa = PBXBuildFile; fileRef = CD2AC0752530601900E8AF78 /* InputTextView.swift */; };
		CD2AC08A25308B6500E8AF78 /* StatusView.swift in Sources */ = {isa = PBXBuildFile; fileRef = CD2AC08925308B6500E8AF78 /* StatusView.swift */; };
		CD2F7CAB255943E400F2F73A /* ISO8601DateFormat.swift in Sources */ = {isa = PBXBuildFile; fileRef = CD2F7CAA255943E400F2F73A /* ISO8601DateFormat.swift */; };
		CD2F7CB1255949F300F2F73A /* ContactSuggestionHelper.swift in Sources */ = {isa = PBXBuildFile; fileRef = CD2F7CB0255949F300F2F73A /* ContactSuggestionHelper.swift */; };
		CD2F7CB525594BDA00F2F73A /* ContactSuggestionTests.swift in Sources */ = {isa = PBXBuildFile; fileRef = CD2F7CB425594BDA00F2F73A /* ContactSuggestionTests.swift */; };
		CD3DA9432555565800F738EE /* PairResponse.swift in Sources */ = {isa = PBXBuildFile; fileRef = CD3DA93A255554A700F738EE /* PairResponse.swift */; };
		CD3DA94925556ACF00F738EE /* AppData.swift in Sources */ = {isa = PBXBuildFile; fileRef = CD3DA94825556ACF00F738EE /* AppData.swift */; };
		CD3EFC5325C2F56800EB2087 /* OverviewTipsViewController.swift in Sources */ = {isa = PBXBuildFile; fileRef = CD3EFC5225C2F56800EB2087 /* OverviewTipsViewController.swift */; };
		CD3EFC5B25C40F6100EB2087 /* ImageView.swift in Sources */ = {isa = PBXBuildFile; fileRef = CD3EFC5A25C40F6100EB2087 /* ImageView.swift */; };
		CD4036A1255D42F70037BCF1 /* PairingManager.swift in Sources */ = {isa = PBXBuildFile; fileRef = CD4036A0255D42F70037BCF1 /* PairingManager.swift */; };
		CD4036A7255D4F2D0037BCF1 /* Sealed.swift in Sources */ = {isa = PBXBuildFile; fileRef = CD4036A6255D4F2D0037BCF1 /* Sealed.swift */; };
		CD421872251B4819004544B3 /* TaskTableViewCell.swift in Sources */ = {isa = PBXBuildFile; fileRef = CD421871251B4819004544B3 /* TaskTableViewCell.swift */; };
		CD4386DB25F7AA7A006C0A2B /* Validation in Resources */ = {isa = PBXBuildFile; fileRef = CD4386DA25F7AA7A006C0A2B /* Validation */; };
		CD47A4042549766C005B8801 /* SectionedScrollView.swift in Sources */ = {isa = PBXBuildFile; fileRef = CD47A4032549766C005B8801 /* SectionedScrollView.swift */; };
		CD49BAEB2525CE7C0079D018 /* PromptableViewController.swift in Sources */ = {isa = PBXBuildFile; fileRef = CD49BAEA2525CE7C0079D018 /* PromptableViewController.swift */; };
		CD4DBE7025F635E10037B144 /* OnsetHelpViewController.swift in Sources */ = {isa = PBXBuildFile; fileRef = CD4DBE6F25F635E10037B144 /* OnsetHelpViewController.swift */; };
		CD4DBE7425F64C690037B144 /* TimelineHelpViewController.swift in Sources */ = {isa = PBXBuildFile; fileRef = CD4DBE7325F64C690037B144 /* TimelineHelpViewController.swift */; };
		CD4DBE7C25F65E060037B144 /* ListItem.swift in Sources */ = {isa = PBXBuildFile; fileRef = CD4DBE7B25F65E060037B144 /* ListItem.swift */; };
		CD5DA75E255162EE003660CC /* ConfigManaging.swift in Sources */ = {isa = PBXBuildFile; fileRef = CD5DA75D255162EE003660CC /* ConfigManaging.swift */; };
		CD5DA76425516301003660CC /* ConfigManager.swift in Sources */ = {isa = PBXBuildFile; fileRef = CD5DA76325516301003660CC /* ConfigManager.swift */; };
		CD5DA76F2551859C003660CC /* AppUpdateViewController.swift in Sources */ = {isa = PBXBuildFile; fileRef = CD5DA76E2551859C003660CC /* AppUpdateViewController.swift */; };
		CD65CD812535F77400BB761A /* LoadingViewController.swift in Sources */ = {isa = PBXBuildFile; fileRef = CD65CD802535F77400BB761A /* LoadingViewController.swift */; };
		CD65CD8525360F5C00BB761A /* UnfinishedTasksViewController.swift in Sources */ = {isa = PBXBuildFile; fileRef = CD65CD8425360F5C00BB761A /* UnfinishedTasksViewController.swift */; };
		CD6860CA253B31190061C318 /* ClassificationHelper.swift in Sources */ = {isa = PBXBuildFile; fileRef = CD6860C9253B31190061C318 /* ClassificationHelper.swift */; };
		CD7282BF250F740000D68911 /* AppCoordinator.swift in Sources */ = {isa = PBXBuildFile; fileRef = CD7282BE250F740000D68911 /* AppCoordinator.swift */; };
		CD7282C3250F9AFE00D68911 /* TaskOverviewViewController.swift in Sources */ = {isa = PBXBuildFile; fileRef = CD7282C2250F9AFE00D68911 /* TaskOverviewViewController.swift */; };
		CD7282C6250F9D2400D68911 /* TaskOverviewCoordinator.swift in Sources */ = {isa = PBXBuildFile; fileRef = CD7282C5250F9D2400D68911 /* TaskOverviewCoordinator.swift */; };
		CD756C4A252C6A30005FEDA0 /* OnboardingCoordinator.swift in Sources */ = {isa = PBXBuildFile; fileRef = CD756C49252C6A30005FEDA0 /* OnboardingCoordinator.swift */; };
		CD756C50252C6AC9005FEDA0 /* OnboardingStepViewController.swift in Sources */ = {isa = PBXBuildFile; fileRef = CD756C4F252C6AC9005FEDA0 /* OnboardingStepViewController.swift */; };
		CD756C5E252C9A7F005FEDA0 /* PairViewController.swift in Sources */ = {isa = PBXBuildFile; fileRef = CD756C5D252C9A7E005FEDA0 /* PairViewController.swift */; };
		CD756C64252CA787005FEDA0 /* PairingCodeField.swift in Sources */ = {isa = PBXBuildFile; fileRef = CD756C63252CA787005FEDA0 /* PairingCodeField.swift */; };
		CD756C70252DC629005FEDA0 /* SeparatorView.swift in Sources */ = {isa = PBXBuildFile; fileRef = CD756C6F252DC629005FEDA0 /* SeparatorView.swift */; };
		CD756C74252DDF00005FEDA0 /* UIResponder+CurrentFirstResponder.swift in Sources */ = {isa = PBXBuildFile; fileRef = CD756C73252DDF00005FEDA0 /* UIResponder+CurrentFirstResponder.swift */; };
		CD756C78252DDF30005FEDA0 /* SectionView.swift in Sources */ = {isa = PBXBuildFile; fileRef = CD756C77252DDF30005FEDA0 /* SectionView.swift */; };
		CD7FACA1251B3FCD00AB8142 /* TextView.swift in Sources */ = {isa = PBXBuildFile; fileRef = CD7FACA0251B3FCD00AB8142 /* TextView.swift */; };
		CD8F957925616F23004729A4 /* Certificates.swift in Sources */ = {isa = PBXBuildFile; fileRef = CD8F957825616F23004729A4 /* Certificates.swift */; };
		CD926AEC25B59AEA0076113C /* ContactListInputView.swift in Sources */ = {isa = PBXBuildFile; fileRef = CD926AEB25B59AEA0076113C /* ContactListInputView.swift */; };
		CD926AF025B5B92E0076113C /* ContactsExplanationViewController.swift in Sources */ = {isa = PBXBuildFile; fileRef = CD926AEF25B5B92E0076113C /* ContactsExplanationViewController.swift */; };
		CD926AF425B5C3E40076113C /* ContactsTimelineViewController.swift in Sources */ = {isa = PBXBuildFile; fileRef = CD926AF325B5C3E40076113C /* ContactsTimelineViewController.swift */; };
		CD995B60256FDA63007A8B2C /* PrivacyConsentViewController.swift in Sources */ = {isa = PBXBuildFile; fileRef = CD995B5F256FDA63007A8B2C /* PrivacyConsentViewController.swift */; };
		CD9C7F3F2549B2B600A78EEF /* InfoPlist.strings in Resources */ = {isa = PBXBuildFile; fileRef = CD9C7F412549B2B600A78EEF /* InfoPlist.strings */; };
		CD9C7F52254AC25300A78EEF /* Task+Informed.swift in Sources */ = {isa = PBXBuildFile; fileRef = CD9C7F51254AC25300A78EEF /* Task+Informed.swift */; };
		CDA07ECC256C0FD900DEF3FF /* Validator.swift in Sources */ = {isa = PBXBuildFile; fileRef = CDA07ECB256C0FD900DEF3FF /* Validator.swift */; };
		CDA0F6812539AA42009FD2A9 /* Answer+Prefilling.swift in Sources */ = {isa = PBXBuildFile; fileRef = CDA0F6802539AA42009FD2A9 /* Answer+Prefilling.swift */; };
		CDA0F6852539AA66009FD2A9 /* Task+ContactName.swift in Sources */ = {isa = PBXBuildFile; fileRef = CDA0F6842539AA66009FD2A9 /* Task+ContactName.swift */; };
		CDA0F6892539AAB8009FD2A9 /* Answer+Progress.swift in Sources */ = {isa = PBXBuildFile; fileRef = CDA0F6882539AAB8009FD2A9 /* Answer+Progress.swift */; };
		CDA0F68D2539AB18009FD2A9 /* Question+EmptyAnswer.swift in Sources */ = {isa = PBXBuildFile; fileRef = CDA0F68C2539AB18009FD2A9 /* Question+EmptyAnswer.swift */; };
		CDA0F6912539F0D9009FD2A9 /* AnswerManaging.swift in Sources */ = {isa = PBXBuildFile; fileRef = CDA0F6902539F0D9009FD2A9 /* AnswerManaging.swift */; };
		CDA0F6962539F1A3009FD2A9 /* LabeledInputView.swift in Sources */ = {isa = PBXBuildFile; fileRef = CDA0F6952539F1A3009FD2A9 /* LabeledInputView.swift */; };
		CDA525FC252F0FAA004E923A /* ToggleButton.swift in Sources */ = {isa = PBXBuildFile; fileRef = CDA525FB252F0FAA004E923A /* ToggleButton.swift */; };
		CDA52601252F1752004E923A /* ToggleGroup.swift in Sources */ = {isa = PBXBuildFile; fileRef = CDA52600252F1752004E923A /* ToggleGroup.swift */; };
		CDA5C11125123DC9009440D1 /* AppVersion.swift in Sources */ = {isa = PBXBuildFile; fileRef = CDA5C11025123DC9009440D1 /* AppVersion.swift */; };
		CDA5C11825135A46009440D1 /* SelectContactCoordinator.swift in Sources */ = {isa = PBXBuildFile; fileRef = CDA5C11725135A46009440D1 /* SelectContactCoordinator.swift */; };
		CDA5C11C25139D36009440D1 /* UIStackView+Axis.swift in Sources */ = {isa = PBXBuildFile; fileRef = CDA5C11B25139D36009440D1 /* UIStackView+Axis.swift */; };
		CDADF7DE2534773800424492 /* UIToolbar+Done.swift in Sources */ = {isa = PBXBuildFile; fileRef = CDADF7DD2534773800424492 /* UIToolbar+Done.swift */; };
		CDADF7EE2535B6A500424492 /* Label.swift in Sources */ = {isa = PBXBuildFile; fileRef = CDADF7ED2535B6A500424492 /* Label.swift */; };
		CDADF7F32535E34400424492 /* UploadCoordinator.swift in Sources */ = {isa = PBXBuildFile; fileRef = CDADF7F22535E34400424492 /* UploadCoordinator.swift */; };
		CDC4A8E8250B87E5001BABC6 /* AppDelegate.swift in Sources */ = {isa = PBXBuildFile; fileRef = CDC4A8E7250B87E5001BABC6 /* AppDelegate.swift */; };
		CDC4A8EA250B87E5001BABC6 /* SceneDelegate.swift in Sources */ = {isa = PBXBuildFile; fileRef = CDC4A8E9250B87E5001BABC6 /* SceneDelegate.swift */; };
		CDC4A8F1250B87E6001BABC6 /* Assets.xcassets in Resources */ = {isa = PBXBuildFile; fileRef = CDC4A8F0250B87E6001BABC6 /* Assets.xcassets */; };
		CDC4A8F4250B87E6001BABC6 /* LaunchScreen.storyboard in Resources */ = {isa = PBXBuildFile; fileRef = CDC4A8F2250B87E6001BABC6 /* LaunchScreen.storyboard */; };
		CDC6726A2566824300222DCC /* Codable+UserInfo.swift in Sources */ = {isa = PBXBuildFile; fileRef = CDC672692566824300222DCC /* Codable+UserInfo.swift */; };
		CDC7C86225376AB200FE7E05 /* Services.swift in Sources */ = {isa = PBXBuildFile; fileRef = CDC7C86125376AB200FE7E05 /* Services.swift */; };
		CDC7C8692538412600FE7E05 /* NetworkManager.swift in Sources */ = {isa = PBXBuildFile; fileRef = CDC7C8682538412600FE7E05 /* NetworkManager.swift */; };
		CDC7C86F2538429B00FE7E05 /* NetworkConfiguration.swift in Sources */ = {isa = PBXBuildFile; fileRef = CDC7C86E2538429B00FE7E05 /* NetworkConfiguration.swift */; };
		CDC7C873253842A200FE7E05 /* Endpoint.swift in Sources */ = {isa = PBXBuildFile; fileRef = CDC7C872253842A200FE7E05 /* Endpoint.swift */; };
		CDC7C8772538469B00FE7E05 /* NetworkManagerURLSessionDelegate.swift in Sources */ = {isa = PBXBuildFile; fileRef = CDC7C8762538469B00FE7E05 /* NetworkManagerURLSessionDelegate.swift */; };
		CDC7C87E2538487B00FE7E05 /* HTTPMethod.swift in Sources */ = {isa = PBXBuildFile; fileRef = CDC7C87B2538482400FE7E05 /* HTTPMethod.swift */; };
		CDC7C8842538498400FE7E05 /* Encodable+AnyEncodable.swift in Sources */ = {isa = PBXBuildFile; fileRef = CDC7C8822538497C00FE7E05 /* Encodable+AnyEncodable.swift */; };
		CDC7C8872538498700FE7E05 /* JSONDecoder+Decoding.swift in Sources */ = {isa = PBXBuildFile; fileRef = CDC7C8832538497C00FE7E05 /* JSONDecoder+Decoding.swift */; };
		CDC7C88C2538507100FE7E05 /* Logging.swift in Sources */ = {isa = PBXBuildFile; fileRef = CDC7C88B25384FF600FE7E05 /* Logging.swift */; };
		CDC7C89425385AD600FE7E05 /* Task.swift in Sources */ = {isa = PBXBuildFile; fileRef = CDC7C89325385AD600FE7E05 /* Task.swift */; };
		CDC7C898253873CE00FE7E05 /* Envelope.swift in Sources */ = {isa = PBXBuildFile; fileRef = CDC7C897253873CE00FE7E05 /* Envelope.swift */; };
		CDC7C89E25387E2000FE7E05 /* Questionnaire.swift in Sources */ = {isa = PBXBuildFile; fileRef = CDC7C89D25387E2000FE7E05 /* Questionnaire.swift */; };
		CDC7C8A225387E4400FE7E05 /* CaseManager.swift in Sources */ = {isa = PBXBuildFile; fileRef = CDC7C8A125387E4400FE7E05 /* CaseManager.swift */; };
		CDD68BA6254D511D00E96E9C /* KeychainItem.swift in Sources */ = {isa = PBXBuildFile; fileRef = CDD68BA5254D511D00E96E9C /* KeychainItem.swift */; };
		CDD68BAA254D60BC00E96E9C /* UserDefaults.swift in Sources */ = {isa = PBXBuildFile; fileRef = CDD68BA9254D60BC00E96E9C /* UserDefaults.swift */; };
		CDDC05642543120D0079C2F4 /* Coordinator.swift in Sources */ = {isa = PBXBuildFile; fileRef = CDDC05632543120D0079C2F4 /* Coordinator.swift */; };
		CDDC056C2546CD460079C2F4 /* Case.swift in Sources */ = {isa = PBXBuildFile; fileRef = CDDC056B2546CD460079C2F4 /* Case.swift */; };
		CDE25F65254B316F00E9AE49 /* NetworkManaging.swift in Sources */ = {isa = PBXBuildFile; fileRef = CDE25F64254B316F00E9AE49 /* NetworkManaging.swift */; };
		CDE25F8F254C21B900E9AE49 /* String+SHA256.swift in Sources */ = {isa = PBXBuildFile; fileRef = CDE25F8E254C21B900E9AE49 /* String+SHA256.swift */; };
		CDE30E64251BC02100862A40 /* TextField.swift in Sources */ = {isa = PBXBuildFile; fileRef = CDE30E63251BC02100862A40 /* TextField.swift */; };
		CDE30E69251C89FF00862A40 /* NavigationController.swift in Sources */ = {isa = PBXBuildFile; fileRef = CDE30E68251C89FF00862A40 /* NavigationController.swift */; };
		CDE30E6C251CE15800862A40 /* ContactValues.swift in Sources */ = {isa = PBXBuildFile; fileRef = CDE30E6B251CE15800862A40 /* ContactValues.swift */; };
		CDE30E72251E278200862A40 /* EditContactCoordinator.swift in Sources */ = {isa = PBXBuildFile; fileRef = CDE30E71251E278200862A40 /* EditContactCoordinator.swift */; };
		CDE30E782521D92600862A40 /* Localizable.strings in Resources */ = {isa = PBXBuildFile; fileRef = CDE30E7A2521D92600862A40 /* Localizable.strings */; };
		CDE30E8725232FE200862A40 /* InputFieldEditable.swift in Sources */ = {isa = PBXBuildFile; fileRef = CDE30E8625232FE200862A40 /* InputFieldEditable.swift */; };
		CDEB5E5025CBF9CD00DD5BEC /* ReversePairingInfo.swift in Sources */ = {isa = PBXBuildFile; fileRef = CDEB5E4F25CBF9CD00DD5BEC /* ReversePairingInfo.swift */; };
		CDF0AE7D25C82D310054AF87 /* ReversePairViewController.swift in Sources */ = {isa = PBXBuildFile; fileRef = CDF0AE7C25C82D310054AF87 /* ReversePairViewController.swift */; };
		CDF0AE8325C95BAA0054AF87 /* OnsetDatePicker.swift in Sources */ = {isa = PBXBuildFile; fileRef = CDF0AE8225C95BAA0054AF87 /* OnsetDatePicker.swift */; };
		CDF817272552BEF100C60771 /* Bindable.swift in Sources */ = {isa = PBXBuildFile; fileRef = CDF817262552BEF100C60771 /* Bindable.swift */; };
		CDFCF907250FA6E80062269A /* ViewController.swift in Sources */ = {isa = PBXBuildFile; fileRef = CDFCF906250FA6E80062269A /* ViewController.swift */; };
		CDFCF90C2510C47E0062269A /* Localization.swift in Sources */ = {isa = PBXBuildFile; fileRef = CDFCF90B2510C47E0062269A /* Localization.swift */; };
		CDFCF9152510EBC40062269A /* NSAttributedString+Extension.swift in Sources */ = {isa = PBXBuildFile; fileRef = CDFCF9142510EB4D0062269A /* NSAttributedString+Extension.swift */; };
		CDFCF9172510ECC70062269A /* UIView+Embed.swift in Sources */ = {isa = PBXBuildFile; fileRef = CDFCF9162510ECC70062269A /* UIView+Embed.swift */; };
		CDFCF9192510FC760062269A /* SelfSizingTableView.swift in Sources */ = {isa = PBXBuildFile; fileRef = CDFCF9182510FC760062269A /* SelfSizingTableView.swift */; };
/* End PBXBuildFile section */

/* Begin PBXContainerItemProxy section */
		CD756C37252B3D37005FEDA0 /* PBXContainerItemProxy */ = {
			isa = PBXContainerItemProxy;
			containerPortal = CDC4A8DC250B87E5001BABC6 /* Project object */;
			proxyType = 1;
			remoteGlobalIDString = CDC4A8E3250B87E5001BABC6;
			remoteInfo = DBCO;
		};
/* End PBXContainerItemProxy section */

/* Begin PBXFileReference section */
		0230E8A0955F3CA5EC36778F /* Pods-DBCOTests.pentest.xcconfig */ = {isa = PBXFileReference; includeInIndex = 1; lastKnownFileType = text.xcconfig; name = "Pods-DBCOTests.pentest.xcconfig"; path = "Target Support Files/Pods-DBCOTests/Pods-DBCOTests.pentest.xcconfig"; sourceTree = "<group>"; };
		049B33A27415B972962D11C7 /* Pods-DBCO.debug.xcconfig */ = {isa = PBXFileReference; includeInIndex = 1; lastKnownFileType = text.xcconfig; name = "Pods-DBCO.debug.xcconfig"; path = "Target Support Files/Pods-DBCO/Pods-DBCO.debug.xcconfig"; sourceTree = "<group>"; };
		0960A2CA9D203990D48CA127 /* Pods-DBCO.release.xcconfig */ = {isa = PBXFileReference; includeInIndex = 1; lastKnownFileType = text.xcconfig; name = "Pods-DBCO.release.xcconfig"; path = "Target Support Files/Pods-DBCO/Pods-DBCO.release.xcconfig"; sourceTree = "<group>"; };
		1309B3B4DC170EA5E953827F /* Pods-DBCOTests.ad hoc a.xcconfig */ = {isa = PBXFileReference; includeInIndex = 1; lastKnownFileType = text.xcconfig; name = "Pods-DBCOTests.ad hoc a.xcconfig"; path = "Target Support Files/Pods-DBCOTests/Pods-DBCOTests.ad hoc a.xcconfig"; sourceTree = "<group>"; };
		13C8941476779FBFFBD8A4C7 /* Pods_DBCO.framework */ = {isa = PBXFileReference; explicitFileType = wrapper.framework; includeInIndex = 0; path = Pods_DBCO.framework; sourceTree = BUILT_PRODUCTS_DIR; };
		15DD27ADC58F767AEF653836 /* Pods-DBCOTests.ad hoc.xcconfig */ = {isa = PBXFileReference; includeInIndex = 1; lastKnownFileType = text.xcconfig; name = "Pods-DBCOTests.ad hoc.xcconfig"; path = "Target Support Files/Pods-DBCOTests/Pods-DBCOTests.ad hoc.xcconfig"; sourceTree = "<group>"; };
		27736E44777314C870221718 /* Pods-DBCO.ad hoc acc.xcconfig */ = {isa = PBXFileReference; includeInIndex = 1; lastKnownFileType = text.xcconfig; name = "Pods-DBCO.ad hoc acc.xcconfig"; path = "Target Support Files/Pods-DBCO/Pods-DBCO.ad hoc acc.xcconfig"; sourceTree = "<group>"; };
<<<<<<< HEAD
		2859E72925DE693F00359BA1 /* UIAccessibility+Management.swift */ = {isa = PBXFileReference; lastKnownFileType = sourcecode.swift; path = "UIAccessibility+Management.swift"; sourceTree = "<group>"; };
		2859E72D25DE69E900359BA1 /* DispatchQueue+Delay.swift */ = {isa = PBXFileReference; lastKnownFileType = sourcecode.swift; path = "DispatchQueue+Delay.swift"; sourceTree = "<group>"; };
		2859E73725DE79C100359BA1 /* UIView+Search.swift */ = {isa = PBXFileReference; lastKnownFileType = sourcecode.swift; path = "UIView+Search.swift"; sourceTree = "<group>"; };
=======
		2859E74F25DE95AE00359BA1 /* ActivityIndicator.swift */ = {isa = PBXFileReference; lastKnownFileType = sourcecode.swift; path = ActivityIndicator.swift; sourceTree = "<group>"; };
>>>>>>> b8903490
		338AE82F669A00159A255C14 /* Pods-DBCOTests.ad hoc p.xcconfig */ = {isa = PBXFileReference; includeInIndex = 1; lastKnownFileType = text.xcconfig; name = "Pods-DBCOTests.ad hoc p.xcconfig"; path = "Target Support Files/Pods-DBCOTests/Pods-DBCOTests.ad hoc p.xcconfig"; sourceTree = "<group>"; };
		3C5D22DA740F30F804D7F95E /* Pods_DBCOTests.framework */ = {isa = PBXFileReference; explicitFileType = wrapper.framework; includeInIndex = 0; path = Pods_DBCOTests.framework; sourceTree = BUILT_PRODUCTS_DIR; };
		4F26983E3C652AB213ED4047 /* Pods-DBCO.ad hoc.xcconfig */ = {isa = PBXFileReference; includeInIndex = 1; lastKnownFileType = text.xcconfig; name = "Pods-DBCO.ad hoc.xcconfig"; path = "Target Support Files/Pods-DBCO/Pods-DBCO.ad hoc.xcconfig"; sourceTree = "<group>"; };
		8C5B6FFF57DC03F9D4B6BA45 /* Pods-DBCO.ad hoc p.xcconfig */ = {isa = PBXFileReference; includeInIndex = 1; lastKnownFileType = text.xcconfig; name = "Pods-DBCO.ad hoc p.xcconfig"; path = "Target Support Files/Pods-DBCO/Pods-DBCO.ad hoc p.xcconfig"; sourceTree = "<group>"; };
		926126B7CC8EF910FA24AE60 /* Pods-DBCOTests.ad hoc t.xcconfig */ = {isa = PBXFileReference; includeInIndex = 1; lastKnownFileType = text.xcconfig; name = "Pods-DBCOTests.ad hoc t.xcconfig"; path = "Target Support Files/Pods-DBCOTests/Pods-DBCOTests.ad hoc t.xcconfig"; sourceTree = "<group>"; };
		95E9699EAF5C5557EB9A0265 /* Pods-DBCO.app store.xcconfig */ = {isa = PBXFileReference; includeInIndex = 1; lastKnownFileType = text.xcconfig; name = "Pods-DBCO.app store.xcconfig"; path = "Target Support Files/Pods-DBCO/Pods-DBCO.app store.xcconfig"; sourceTree = "<group>"; };
		9C3C39BFCF985C619EF17EFA /* Pods-DBCOTests.debug.xcconfig */ = {isa = PBXFileReference; includeInIndex = 1; lastKnownFileType = text.xcconfig; name = "Pods-DBCOTests.debug.xcconfig"; path = "Target Support Files/Pods-DBCOTests/Pods-DBCOTests.debug.xcconfig"; sourceTree = "<group>"; };
		9CC161F1119555874A856AE2 /* Pods-DBCOTests.ad hoc acc.xcconfig */ = {isa = PBXFileReference; includeInIndex = 1; lastKnownFileType = text.xcconfig; name = "Pods-DBCOTests.ad hoc acc.xcconfig"; path = "Target Support Files/Pods-DBCOTests/Pods-DBCOTests.ad hoc acc.xcconfig"; sourceTree = "<group>"; };
		C604B6AA2DE456A21DA9EE15 /* Pods-DBCOTests.app store.xcconfig */ = {isa = PBXFileReference; includeInIndex = 1; lastKnownFileType = text.xcconfig; name = "Pods-DBCOTests.app store.xcconfig"; path = "Target Support Files/Pods-DBCOTests/Pods-DBCOTests.app store.xcconfig"; sourceTree = "<group>"; };
		CBA78D02FA0FE384D189E4D2 /* Pods-DBCO.pentest.xcconfig */ = {isa = PBXFileReference; includeInIndex = 1; lastKnownFileType = text.xcconfig; name = "Pods-DBCO.pentest.xcconfig"; path = "Target Support Files/Pods-DBCO/Pods-DBCO.pentest.xcconfig"; sourceTree = "<group>"; };
		CD010B97257A409B00CEA4F5 /* ContactQuestionnaireCommunicationTests.swift */ = {isa = PBXFileReference; lastKnownFileType = sourcecode.swift; path = ContactQuestionnaireCommunicationTests.swift; sourceTree = "<group>"; };
		CD0E967825DFCD34006E70BD /* LaunchViewController.swift */ = {isa = PBXFileReference; lastKnownFileType = sourcecode.swift; path = LaunchViewController.swift; sourceTree = "<group>"; };
		CD0E967C25E3B329006E70BD /* LaunchCoordinator.swift */ = {isa = PBXFileReference; lastKnownFileType = sourcecode.swift; path = LaunchCoordinator.swift; sourceTree = "<group>"; };
		CD0E968025E3B8D9006E70BD /* UIWindow+Transition.swift */ = {isa = PBXFileReference; lastKnownFileType = sourcecode.swift; path = "UIWindow+Transition.swift"; sourceTree = "<group>"; };
		CD0E968625E58709006E70BD /* RequestContactsAuthorizationViewController.swift */ = {isa = PBXFileReference; lastKnownFileType = sourcecode.swift; path = RequestContactsAuthorizationViewController.swift; sourceTree = "<group>"; };
		CD10F07725AEFD41000295B9 /* OnboardingPairingCoordinator.swift */ = {isa = PBXFileReference; lastKnownFileType = sourcecode.swift; path = OnboardingPairingCoordinator.swift; sourceTree = "<group>"; };
		CD10F08025AF0886000295B9 /* InitializeContactsCoordinator.swift */ = {isa = PBXFileReference; lastKnownFileType = sourcecode.swift; path = InitializeContactsCoordinator.swift; sourceTree = "<group>"; };
		CD10F08525AF2E52000295B9 /* DetermineContagiousPeriodCoordinator.swift */ = {isa = PBXFileReference; lastKnownFileType = sourcecode.swift; path = DetermineContagiousPeriodCoordinator.swift; sourceTree = "<group>"; };
		CD10F08B25AF30A7000295B9 /* SelectSymptomsViewController.swift */ = {isa = PBXFileReference; lastKnownFileType = sourcecode.swift; path = SelectSymptomsViewController.swift; sourceTree = "<group>"; };
		CD10F08F25AF42F8000295B9 /* SymptomToggleButton.swift */ = {isa = PBXFileReference; lastKnownFileType = sourcecode.swift; path = SymptomToggleButton.swift; sourceTree = "<group>"; };
		CD10F09325AF48B4000295B9 /* OnboardingDateViewController.swift */ = {isa = PBXFileReference; lastKnownFileType = sourcecode.swift; path = OnboardingDateViewController.swift; sourceTree = "<group>"; };
		CD10F09725B08B02000295B9 /* SelectRoommatesViewController.swift */ = {isa = PBXFileReference; lastKnownFileType = sourcecode.swift; path = SelectRoommatesViewController.swift; sourceTree = "<group>"; };
		CD1824ED2524B3E4006EB272 /* InputField.swift */ = {isa = PBXFileReference; lastKnownFileType = sourcecode.swift; path = InputField.swift; sourceTree = "<group>"; };
		CD21D4A7258A07330079D085 /* Task+Unfinished.swift */ = {isa = PBXFileReference; lastKnownFileType = sourcecode.swift; path = "Task+Unfinished.swift"; sourceTree = "<group>"; };
		CD24CBE725B9B34D00A2F634 /* OnboardingManaging.swift */ = {isa = PBXFileReference; lastKnownFileType = sourcecode.swift; path = OnboardingManaging.swift; sourceTree = "<group>"; };
		CD24CBED25B9B3E500A2F634 /* OnboardingManager.swift */ = {isa = PBXFileReference; lastKnownFileType = sourcecode.swift; path = OnboardingManager.swift; sourceTree = "<group>"; };
		CD24CBF725C0305100A2F634 /* ScrollViewNavivationbarAdjusting.swift */ = {isa = PBXFileReference; lastKnownFileType = sourcecode.swift; path = ScrollViewNavivationbarAdjusting.swift; sourceTree = "<group>"; };
		CD2963432514BF4E008443AF /* SelectContactViewController.swift */ = {isa = PBXFileReference; lastKnownFileType = sourcecode.swift; path = SelectContactViewController.swift; sourceTree = "<group>"; };
		CD2963462514E129008443AF /* ContactTableViewCell.swift */ = {isa = PBXFileReference; lastKnownFileType = sourcecode.swift; path = ContactTableViewCell.swift; sourceTree = "<group>"; };
		CD29634B2518CE8E008443AF /* TableViewManager.swift */ = {isa = PBXFileReference; lastKnownFileType = sourcecode.swift; path = TableViewManager.swift; sourceTree = "<group>"; };
		CD29634E2518ED51008443AF /* UIEdgeInsets+Convenience.swift */ = {isa = PBXFileReference; lastKnownFileType = sourcecode.swift; path = "UIEdgeInsets+Convenience.swift"; sourceTree = "<group>"; };
		CD2963512518F291008443AF /* ContactQuestionnaireViewController.swift */ = {isa = PBXFileReference; lastKnownFileType = sourcecode.swift; path = ContactQuestionnaireViewController.swift; sourceTree = "<group>"; };
		CD2963542518F59E008443AF /* UITableView+Defaults.swift */ = {isa = PBXFileReference; lastKnownFileType = sourcecode.swift; path = "UITableView+Defaults.swift"; sourceTree = "<group>"; };
		CD29635725191941008443AF /* Button.swift */ = {isa = PBXFileReference; lastKnownFileType = sourcecode.swift; path = Button.swift; sourceTree = "<group>"; };
		CD29635A25191972008443AF /* Haptic.swift */ = {isa = PBXFileReference; lastKnownFileType = sourcecode.swift; path = Haptic.swift; sourceTree = "<group>"; };
		CD29636025191AA8008443AF /* Theme.swift */ = {isa = PBXFileReference; lastKnownFileType = sourcecode.swift; path = Theme.swift; sourceTree = "<group>"; };
		CD29636325191C7C008443AF /* Colors.xcassets */ = {isa = PBXFileReference; lastKnownFileType = folder.assetcatalog; path = Colors.xcassets; sourceTree = "<group>"; };
		CD2AC0752530601900E8AF78 /* InputTextView.swift */ = {isa = PBXFileReference; lastKnownFileType = sourcecode.swift; path = InputTextView.swift; sourceTree = "<group>"; };
		CD2AC08925308B6500E8AF78 /* StatusView.swift */ = {isa = PBXFileReference; lastKnownFileType = sourcecode.swift; path = StatusView.swift; sourceTree = "<group>"; };
		CD2F7CAA255943E400F2F73A /* ISO8601DateFormat.swift */ = {isa = PBXFileReference; lastKnownFileType = sourcecode.swift; path = ISO8601DateFormat.swift; sourceTree = "<group>"; };
		CD2F7CB0255949F300F2F73A /* ContactSuggestionHelper.swift */ = {isa = PBXFileReference; lastKnownFileType = sourcecode.swift; path = ContactSuggestionHelper.swift; sourceTree = "<group>"; };
		CD2F7CB425594BDA00F2F73A /* ContactSuggestionTests.swift */ = {isa = PBXFileReference; lastKnownFileType = sourcecode.swift; path = ContactSuggestionTests.swift; sourceTree = "<group>"; };
		CD3DA93A255554A700F738EE /* PairResponse.swift */ = {isa = PBXFileReference; lastKnownFileType = sourcecode.swift; path = PairResponse.swift; sourceTree = "<group>"; };
		CD3DA94825556ACF00F738EE /* AppData.swift */ = {isa = PBXFileReference; lastKnownFileType = sourcecode.swift; path = AppData.swift; sourceTree = "<group>"; };
		CD3EFC5225C2F56800EB2087 /* OverviewTipsViewController.swift */ = {isa = PBXFileReference; lastKnownFileType = sourcecode.swift; path = OverviewTipsViewController.swift; sourceTree = "<group>"; };
		CD3EFC5A25C40F6100EB2087 /* ImageView.swift */ = {isa = PBXFileReference; lastKnownFileType = sourcecode.swift; path = ImageView.swift; sourceTree = "<group>"; };
		CD4036A0255D42F70037BCF1 /* PairingManager.swift */ = {isa = PBXFileReference; lastKnownFileType = sourcecode.swift; path = PairingManager.swift; sourceTree = "<group>"; };
		CD4036A6255D4F2D0037BCF1 /* Sealed.swift */ = {isa = PBXFileReference; lastKnownFileType = sourcecode.swift; path = Sealed.swift; sourceTree = "<group>"; };
		CD421871251B4819004544B3 /* TaskTableViewCell.swift */ = {isa = PBXFileReference; lastKnownFileType = sourcecode.swift; path = TaskTableViewCell.swift; sourceTree = "<group>"; };
		CD4386DA25F7AA7A006C0A2B /* Validation */ = {isa = PBXFileReference; lastKnownFileType = folder; path = Validation; sourceTree = "<group>"; };
		CD47A4032549766C005B8801 /* SectionedScrollView.swift */ = {isa = PBXFileReference; lastKnownFileType = sourcecode.swift; path = SectionedScrollView.swift; sourceTree = "<group>"; };
		CD49BAEA2525CE7C0079D018 /* PromptableViewController.swift */ = {isa = PBXFileReference; lastKnownFileType = sourcecode.swift; path = PromptableViewController.swift; sourceTree = "<group>"; };
		CD4DBE6F25F635E10037B144 /* OnsetHelpViewController.swift */ = {isa = PBXFileReference; lastKnownFileType = sourcecode.swift; path = OnsetHelpViewController.swift; sourceTree = "<group>"; };
		CD4DBE7325F64C690037B144 /* TimelineHelpViewController.swift */ = {isa = PBXFileReference; lastKnownFileType = sourcecode.swift; path = TimelineHelpViewController.swift; sourceTree = "<group>"; };
		CD4DBE7B25F65E060037B144 /* ListItem.swift */ = {isa = PBXFileReference; lastKnownFileType = sourcecode.swift; path = ListItem.swift; sourceTree = "<group>"; };
		CD5DA75D255162EE003660CC /* ConfigManaging.swift */ = {isa = PBXFileReference; lastKnownFileType = sourcecode.swift; path = ConfigManaging.swift; sourceTree = "<group>"; };
		CD5DA76325516301003660CC /* ConfigManager.swift */ = {isa = PBXFileReference; lastKnownFileType = sourcecode.swift; path = ConfigManager.swift; sourceTree = "<group>"; };
		CD5DA76E2551859C003660CC /* AppUpdateViewController.swift */ = {isa = PBXFileReference; lastKnownFileType = sourcecode.swift; path = AppUpdateViewController.swift; sourceTree = "<group>"; };
		CD65CD802535F77400BB761A /* LoadingViewController.swift */ = {isa = PBXFileReference; lastKnownFileType = sourcecode.swift; path = LoadingViewController.swift; sourceTree = "<group>"; };
		CD65CD8425360F5C00BB761A /* UnfinishedTasksViewController.swift */ = {isa = PBXFileReference; lastKnownFileType = sourcecode.swift; path = UnfinishedTasksViewController.swift; sourceTree = "<group>"; };
		CD6860C9253B31190061C318 /* ClassificationHelper.swift */ = {isa = PBXFileReference; lastKnownFileType = sourcecode.swift; path = ClassificationHelper.swift; sourceTree = "<group>"; };
		CD7282BE250F740000D68911 /* AppCoordinator.swift */ = {isa = PBXFileReference; lastKnownFileType = sourcecode.swift; path = AppCoordinator.swift; sourceTree = "<group>"; };
		CD7282C2250F9AFE00D68911 /* TaskOverviewViewController.swift */ = {isa = PBXFileReference; lastKnownFileType = sourcecode.swift; path = TaskOverviewViewController.swift; sourceTree = "<group>"; };
		CD7282C5250F9D2400D68911 /* TaskOverviewCoordinator.swift */ = {isa = PBXFileReference; lastKnownFileType = sourcecode.swift; path = TaskOverviewCoordinator.swift; sourceTree = "<group>"; };
		CD756C32252B3D36005FEDA0 /* DBCOTests.xctest */ = {isa = PBXFileReference; explicitFileType = wrapper.cfbundle; includeInIndex = 0; path = DBCOTests.xctest; sourceTree = BUILT_PRODUCTS_DIR; };
		CD756C36252B3D37005FEDA0 /* Info.plist */ = {isa = PBXFileReference; lastKnownFileType = text.plist.xml; path = Info.plist; sourceTree = "<group>"; };
		CD756C49252C6A30005FEDA0 /* OnboardingCoordinator.swift */ = {isa = PBXFileReference; lastKnownFileType = sourcecode.swift; path = OnboardingCoordinator.swift; sourceTree = "<group>"; };
		CD756C4F252C6AC9005FEDA0 /* OnboardingStepViewController.swift */ = {isa = PBXFileReference; lastKnownFileType = sourcecode.swift; path = OnboardingStepViewController.swift; sourceTree = "<group>"; };
		CD756C5D252C9A7E005FEDA0 /* PairViewController.swift */ = {isa = PBXFileReference; lastKnownFileType = sourcecode.swift; path = PairViewController.swift; sourceTree = "<group>"; };
		CD756C63252CA787005FEDA0 /* PairingCodeField.swift */ = {isa = PBXFileReference; lastKnownFileType = sourcecode.swift; path = PairingCodeField.swift; sourceTree = "<group>"; };
		CD756C6F252DC629005FEDA0 /* SeparatorView.swift */ = {isa = PBXFileReference; lastKnownFileType = sourcecode.swift; path = SeparatorView.swift; sourceTree = "<group>"; };
		CD756C73252DDF00005FEDA0 /* UIResponder+CurrentFirstResponder.swift */ = {isa = PBXFileReference; lastKnownFileType = sourcecode.swift; path = "UIResponder+CurrentFirstResponder.swift"; sourceTree = "<group>"; };
		CD756C77252DDF30005FEDA0 /* SectionView.swift */ = {isa = PBXFileReference; lastKnownFileType = sourcecode.swift; path = SectionView.swift; sourceTree = "<group>"; };
		CD7FACA0251B3FCD00AB8142 /* TextView.swift */ = {isa = PBXFileReference; lastKnownFileType = sourcecode.swift; path = TextView.swift; sourceTree = "<group>"; };
		CD8F957825616F23004729A4 /* Certificates.swift */ = {isa = PBXFileReference; lastKnownFileType = sourcecode.swift; path = Certificates.swift; sourceTree = "<group>"; };
		CD926AEB25B59AEA0076113C /* ContactListInputView.swift */ = {isa = PBXFileReference; lastKnownFileType = sourcecode.swift; path = ContactListInputView.swift; sourceTree = "<group>"; };
		CD926AEF25B5B92E0076113C /* ContactsExplanationViewController.swift */ = {isa = PBXFileReference; lastKnownFileType = sourcecode.swift; path = ContactsExplanationViewController.swift; sourceTree = "<group>"; };
		CD926AF325B5C3E40076113C /* ContactsTimelineViewController.swift */ = {isa = PBXFileReference; lastKnownFileType = sourcecode.swift; path = ContactsTimelineViewController.swift; sourceTree = "<group>"; };
		CD995B5F256FDA63007A8B2C /* PrivacyConsentViewController.swift */ = {isa = PBXFileReference; lastKnownFileType = sourcecode.swift; path = PrivacyConsentViewController.swift; sourceTree = "<group>"; };
		CD9C7F442549B2B900A78EEF /* nl */ = {isa = PBXFileReference; lastKnownFileType = text.plist.strings; name = nl; path = nl.lproj/InfoPlist.strings; sourceTree = "<group>"; };
		CD9C7F51254AC25300A78EEF /* Task+Informed.swift */ = {isa = PBXFileReference; lastKnownFileType = sourcecode.swift; path = "Task+Informed.swift"; sourceTree = "<group>"; };
		CDA07ECB256C0FD900DEF3FF /* Validator.swift */ = {isa = PBXFileReference; lastKnownFileType = sourcecode.swift; path = Validator.swift; sourceTree = "<group>"; };
		CDA0F6802539AA42009FD2A9 /* Answer+Prefilling.swift */ = {isa = PBXFileReference; lastKnownFileType = sourcecode.swift; path = "Answer+Prefilling.swift"; sourceTree = "<group>"; };
		CDA0F6842539AA66009FD2A9 /* Task+ContactName.swift */ = {isa = PBXFileReference; lastKnownFileType = sourcecode.swift; path = "Task+ContactName.swift"; sourceTree = "<group>"; };
		CDA0F6882539AAB8009FD2A9 /* Answer+Progress.swift */ = {isa = PBXFileReference; lastKnownFileType = sourcecode.swift; path = "Answer+Progress.swift"; sourceTree = "<group>"; };
		CDA0F68C2539AB18009FD2A9 /* Question+EmptyAnswer.swift */ = {isa = PBXFileReference; lastKnownFileType = sourcecode.swift; path = "Question+EmptyAnswer.swift"; sourceTree = "<group>"; };
		CDA0F6902539F0D9009FD2A9 /* AnswerManaging.swift */ = {isa = PBXFileReference; lastKnownFileType = sourcecode.swift; path = AnswerManaging.swift; sourceTree = "<group>"; };
		CDA0F6952539F1A3009FD2A9 /* LabeledInputView.swift */ = {isa = PBXFileReference; lastKnownFileType = sourcecode.swift; path = LabeledInputView.swift; sourceTree = "<group>"; };
		CDA525FB252F0FAA004E923A /* ToggleButton.swift */ = {isa = PBXFileReference; lastKnownFileType = sourcecode.swift; path = ToggleButton.swift; sourceTree = "<group>"; };
		CDA52600252F1752004E923A /* ToggleGroup.swift */ = {isa = PBXFileReference; lastKnownFileType = sourcecode.swift; path = ToggleGroup.swift; sourceTree = "<group>"; };
		CDA5C11025123DC9009440D1 /* AppVersion.swift */ = {isa = PBXFileReference; lastKnownFileType = sourcecode.swift; path = AppVersion.swift; sourceTree = "<group>"; };
		CDA5C11725135A46009440D1 /* SelectContactCoordinator.swift */ = {isa = PBXFileReference; lastKnownFileType = sourcecode.swift; path = SelectContactCoordinator.swift; sourceTree = "<group>"; };
		CDA5C11B25139D36009440D1 /* UIStackView+Axis.swift */ = {isa = PBXFileReference; lastKnownFileType = sourcecode.swift; path = "UIStackView+Axis.swift"; sourceTree = "<group>"; };
		CDADF7DD2534773800424492 /* UIToolbar+Done.swift */ = {isa = PBXFileReference; lastKnownFileType = sourcecode.swift; path = "UIToolbar+Done.swift"; sourceTree = "<group>"; };
		CDADF7ED2535B6A500424492 /* Label.swift */ = {isa = PBXFileReference; lastKnownFileType = sourcecode.swift; path = Label.swift; sourceTree = "<group>"; };
		CDADF7F22535E34400424492 /* UploadCoordinator.swift */ = {isa = PBXFileReference; lastKnownFileType = sourcecode.swift; path = UploadCoordinator.swift; sourceTree = "<group>"; };
		CDC4A8E4250B87E5001BABC6 /* GGD Contact.app */ = {isa = PBXFileReference; explicitFileType = wrapper.application; includeInIndex = 0; path = "GGD Contact.app"; sourceTree = BUILT_PRODUCTS_DIR; };
		CDC4A8E7250B87E5001BABC6 /* AppDelegate.swift */ = {isa = PBXFileReference; lastKnownFileType = sourcecode.swift; path = AppDelegate.swift; sourceTree = "<group>"; };
		CDC4A8E9250B87E5001BABC6 /* SceneDelegate.swift */ = {isa = PBXFileReference; lastKnownFileType = sourcecode.swift; path = SceneDelegate.swift; sourceTree = "<group>"; };
		CDC4A8F0250B87E6001BABC6 /* Assets.xcassets */ = {isa = PBXFileReference; lastKnownFileType = folder.assetcatalog; path = Assets.xcassets; sourceTree = "<group>"; };
		CDC4A8F3250B87E6001BABC6 /* Base */ = {isa = PBXFileReference; lastKnownFileType = file.storyboard; name = Base; path = Base.lproj/LaunchScreen.storyboard; sourceTree = "<group>"; };
		CDC4A8F5250B87E6001BABC6 /* Info.plist */ = {isa = PBXFileReference; lastKnownFileType = text.plist.xml; path = Info.plist; sourceTree = "<group>"; };
		CDC672692566824300222DCC /* Codable+UserInfo.swift */ = {isa = PBXFileReference; lastKnownFileType = sourcecode.swift; path = "Codable+UserInfo.swift"; sourceTree = "<group>"; };
		CDC7C86125376AB200FE7E05 /* Services.swift */ = {isa = PBXFileReference; lastKnownFileType = sourcecode.swift; path = Services.swift; sourceTree = "<group>"; };
		CDC7C8682538412600FE7E05 /* NetworkManager.swift */ = {isa = PBXFileReference; lastKnownFileType = sourcecode.swift; path = NetworkManager.swift; sourceTree = "<group>"; };
		CDC7C86E2538429B00FE7E05 /* NetworkConfiguration.swift */ = {isa = PBXFileReference; lastKnownFileType = sourcecode.swift; path = NetworkConfiguration.swift; sourceTree = "<group>"; };
		CDC7C872253842A200FE7E05 /* Endpoint.swift */ = {isa = PBXFileReference; lastKnownFileType = sourcecode.swift; path = Endpoint.swift; sourceTree = "<group>"; };
		CDC7C8762538469B00FE7E05 /* NetworkManagerURLSessionDelegate.swift */ = {isa = PBXFileReference; lastKnownFileType = sourcecode.swift; path = NetworkManagerURLSessionDelegate.swift; sourceTree = "<group>"; };
		CDC7C87B2538482400FE7E05 /* HTTPMethod.swift */ = {isa = PBXFileReference; lastKnownFileType = sourcecode.swift; path = HTTPMethod.swift; sourceTree = "<group>"; };
		CDC7C8822538497C00FE7E05 /* Encodable+AnyEncodable.swift */ = {isa = PBXFileReference; lastKnownFileType = sourcecode.swift; path = "Encodable+AnyEncodable.swift"; sourceTree = "<group>"; };
		CDC7C8832538497C00FE7E05 /* JSONDecoder+Decoding.swift */ = {isa = PBXFileReference; lastKnownFileType = sourcecode.swift; path = "JSONDecoder+Decoding.swift"; sourceTree = "<group>"; };
		CDC7C88B25384FF600FE7E05 /* Logging.swift */ = {isa = PBXFileReference; lastKnownFileType = sourcecode.swift; path = Logging.swift; sourceTree = "<group>"; };
		CDC7C89325385AD600FE7E05 /* Task.swift */ = {isa = PBXFileReference; lastKnownFileType = sourcecode.swift; path = Task.swift; sourceTree = "<group>"; };
		CDC7C897253873CE00FE7E05 /* Envelope.swift */ = {isa = PBXFileReference; lastKnownFileType = sourcecode.swift; path = Envelope.swift; sourceTree = "<group>"; };
		CDC7C89D25387E2000FE7E05 /* Questionnaire.swift */ = {isa = PBXFileReference; lastKnownFileType = sourcecode.swift; path = Questionnaire.swift; sourceTree = "<group>"; };
		CDC7C8A125387E4400FE7E05 /* CaseManager.swift */ = {isa = PBXFileReference; lastKnownFileType = sourcecode.swift; path = CaseManager.swift; sourceTree = "<group>"; };
		CDD68BA5254D511D00E96E9C /* KeychainItem.swift */ = {isa = PBXFileReference; lastKnownFileType = sourcecode.swift; path = KeychainItem.swift; sourceTree = "<group>"; };
		CDD68BA9254D60BC00E96E9C /* UserDefaults.swift */ = {isa = PBXFileReference; lastKnownFileType = sourcecode.swift; path = UserDefaults.swift; sourceTree = "<group>"; };
		CDDC05632543120D0079C2F4 /* Coordinator.swift */ = {isa = PBXFileReference; lastKnownFileType = sourcecode.swift; path = Coordinator.swift; sourceTree = "<group>"; };
		CDDC056B2546CD460079C2F4 /* Case.swift */ = {isa = PBXFileReference; lastKnownFileType = sourcecode.swift; path = Case.swift; sourceTree = "<group>"; };
		CDE25F64254B316F00E9AE49 /* NetworkManaging.swift */ = {isa = PBXFileReference; lastKnownFileType = sourcecode.swift; path = NetworkManaging.swift; sourceTree = "<group>"; };
		CDE25F8E254C21B900E9AE49 /* String+SHA256.swift */ = {isa = PBXFileReference; lastKnownFileType = sourcecode.swift; path = "String+SHA256.swift"; sourceTree = "<group>"; };
		CDE30E63251BC02100862A40 /* TextField.swift */ = {isa = PBXFileReference; lastKnownFileType = sourcecode.swift; path = TextField.swift; sourceTree = "<group>"; };
		CDE30E68251C89FF00862A40 /* NavigationController.swift */ = {isa = PBXFileReference; lastKnownFileType = sourcecode.swift; path = NavigationController.swift; sourceTree = "<group>"; };
		CDE30E6B251CE15800862A40 /* ContactValues.swift */ = {isa = PBXFileReference; lastKnownFileType = sourcecode.swift; path = ContactValues.swift; sourceTree = "<group>"; };
		CDE30E71251E278200862A40 /* EditContactCoordinator.swift */ = {isa = PBXFileReference; lastKnownFileType = sourcecode.swift; path = EditContactCoordinator.swift; sourceTree = "<group>"; };
		CDE30E762521D90200862A40 /* nl */ = {isa = PBXFileReference; lastKnownFileType = text.plist.strings; name = nl; path = nl.lproj/LaunchScreen.strings; sourceTree = "<group>"; };
		CDE30E7C2521D92B00862A40 /* nl */ = {isa = PBXFileReference; lastKnownFileType = text.plist.strings; name = nl; path = nl.lproj/Localizable.strings; sourceTree = "<group>"; };
		CDE30E8625232FE200862A40 /* InputFieldEditable.swift */ = {isa = PBXFileReference; lastKnownFileType = sourcecode.swift; path = InputFieldEditable.swift; sourceTree = "<group>"; };
		CDEB5E4F25CBF9CD00DD5BEC /* ReversePairingInfo.swift */ = {isa = PBXFileReference; lastKnownFileType = sourcecode.swift; path = ReversePairingInfo.swift; sourceTree = "<group>"; };
		CDF0AE7C25C82D310054AF87 /* ReversePairViewController.swift */ = {isa = PBXFileReference; lastKnownFileType = sourcecode.swift; path = ReversePairViewController.swift; sourceTree = "<group>"; };
		CDF0AE8225C95BAA0054AF87 /* OnsetDatePicker.swift */ = {isa = PBXFileReference; lastKnownFileType = sourcecode.swift; path = OnsetDatePicker.swift; sourceTree = "<group>"; };
		CDF817262552BEF100C60771 /* Bindable.swift */ = {isa = PBXFileReference; lastKnownFileType = sourcecode.swift; path = Bindable.swift; sourceTree = "<group>"; };
		CDFCF906250FA6E80062269A /* ViewController.swift */ = {isa = PBXFileReference; lastKnownFileType = sourcecode.swift; path = ViewController.swift; sourceTree = "<group>"; };
		CDFCF90B2510C47E0062269A /* Localization.swift */ = {isa = PBXFileReference; lastKnownFileType = sourcecode.swift; path = Localization.swift; sourceTree = "<group>"; };
		CDFCF9142510EB4D0062269A /* NSAttributedString+Extension.swift */ = {isa = PBXFileReference; lastKnownFileType = sourcecode.swift; path = "NSAttributedString+Extension.swift"; sourceTree = "<group>"; };
		CDFCF9162510ECC70062269A /* UIView+Embed.swift */ = {isa = PBXFileReference; lastKnownFileType = sourcecode.swift; path = "UIView+Embed.swift"; sourceTree = "<group>"; };
		CDFCF9182510FC760062269A /* SelfSizingTableView.swift */ = {isa = PBXFileReference; lastKnownFileType = sourcecode.swift; path = SelfSizingTableView.swift; sourceTree = "<group>"; };
		D2AD6924D68CE50CD7E415A6 /* Pods-DBCO.ad hoc prod.xcconfig */ = {isa = PBXFileReference; includeInIndex = 1; lastKnownFileType = text.xcconfig; name = "Pods-DBCO.ad hoc prod.xcconfig"; path = "Target Support Files/Pods-DBCO/Pods-DBCO.ad hoc prod.xcconfig"; sourceTree = "<group>"; };
		D34E71FC855BE93CC1FC3C40 /* Pods-DBCO.ad hoc test.xcconfig */ = {isa = PBXFileReference; includeInIndex = 1; lastKnownFileType = text.xcconfig; name = "Pods-DBCO.ad hoc test.xcconfig"; path = "Target Support Files/Pods-DBCO/Pods-DBCO.ad hoc test.xcconfig"; sourceTree = "<group>"; };
		DE63011D372615A2F530B706 /* Pods-DBCOTests.ad hoc test.xcconfig */ = {isa = PBXFileReference; includeInIndex = 1; lastKnownFileType = text.xcconfig; name = "Pods-DBCOTests.ad hoc test.xcconfig"; path = "Target Support Files/Pods-DBCOTests/Pods-DBCOTests.ad hoc test.xcconfig"; sourceTree = "<group>"; };
		E83F120572B4CBA49A883E2D /* Pods-DBCO.ad hoc a.xcconfig */ = {isa = PBXFileReference; includeInIndex = 1; lastKnownFileType = text.xcconfig; name = "Pods-DBCO.ad hoc a.xcconfig"; path = "Target Support Files/Pods-DBCO/Pods-DBCO.ad hoc a.xcconfig"; sourceTree = "<group>"; };
		F20D8B2429FE08BE228E7DCD /* Pods-DBCOTests.release.xcconfig */ = {isa = PBXFileReference; includeInIndex = 1; lastKnownFileType = text.xcconfig; name = "Pods-DBCOTests.release.xcconfig"; path = "Target Support Files/Pods-DBCOTests/Pods-DBCOTests.release.xcconfig"; sourceTree = "<group>"; };
		F25DD8B1E7114556272B64D6 /* Pods-DBCO.ad hoc t.xcconfig */ = {isa = PBXFileReference; includeInIndex = 1; lastKnownFileType = text.xcconfig; name = "Pods-DBCO.ad hoc t.xcconfig"; path = "Target Support Files/Pods-DBCO/Pods-DBCO.ad hoc t.xcconfig"; sourceTree = "<group>"; };
		F7A36007E7696A5D934BA199 /* Pods-DBCOTests.ad hoc prod.xcconfig */ = {isa = PBXFileReference; includeInIndex = 1; lastKnownFileType = text.xcconfig; name = "Pods-DBCOTests.ad hoc prod.xcconfig"; path = "Target Support Files/Pods-DBCOTests/Pods-DBCOTests.ad hoc prod.xcconfig"; sourceTree = "<group>"; };
/* End PBXFileReference section */

/* Begin PBXFrameworksBuildPhase section */
		CD756C2F252B3D36005FEDA0 /* Frameworks */ = {
			isa = PBXFrameworksBuildPhase;
			buildActionMask = 2147483647;
			files = (
				91E5A9010414FC25C0F3B864 /* Pods_DBCOTests.framework in Frameworks */,
			);
			runOnlyForDeploymentPostprocessing = 0;
		};
		CDC4A8E1250B87E5001BABC6 /* Frameworks */ = {
			isa = PBXFrameworksBuildPhase;
			buildActionMask = 2147483647;
			files = (
				6A6A1EA99F603F8A68B3CFE6 /* Pods_DBCO.framework in Frameworks */,
			);
			runOnlyForDeploymentPostprocessing = 0;
		};
/* End PBXFrameworksBuildPhase section */

/* Begin PBXGroup section */
		35FAB9ED859F6BC96F95E9A7 /* Frameworks */ = {
			isa = PBXGroup;
			children = (
				13C8941476779FBFFBD8A4C7 /* Pods_DBCO.framework */,
				3C5D22DA740F30F804D7F95E /* Pods_DBCOTests.framework */,
			);
			name = Frameworks;
			sourceTree = "<group>";
		};
		CD0E967725DFCD24006E70BD /* Launch */ = {
			isa = PBXGroup;
			children = (
				CD0E967825DFCD34006E70BD /* LaunchViewController.swift */,
				CD0E967C25E3B329006E70BD /* LaunchCoordinator.swift */,
			);
			path = Launch;
			sourceTree = "<group>";
		};
		CD10F07625AEFD21000295B9 /* Pairing */ = {
			isa = PBXGroup;
			children = (
				CD10F07725AEFD41000295B9 /* OnboardingPairingCoordinator.swift */,
			);
			path = Pairing;
			sourceTree = "<group>";
		};
		CD10F07F25AF07B8000295B9 /* InitializeContacts */ = {
			isa = PBXGroup;
			children = (
				CD926AEB25B59AEA0076113C /* ContactListInputView.swift */,
				CD926AEF25B5B92E0076113C /* ContactsExplanationViewController.swift */,
				CD926AF325B5C3E40076113C /* ContactsTimelineViewController.swift */,
				CD10F08025AF0886000295B9 /* InitializeContactsCoordinator.swift */,
				CD10F09725B08B02000295B9 /* SelectRoommatesViewController.swift */,
				CD4DBE7325F64C690037B144 /* TimelineHelpViewController.swift */,
			);
			path = InitializeContacts;
			sourceTree = "<group>";
		};
		CD10F08425AF2DB1000295B9 /* DetermineContagiousPeriod */ = {
			isa = PBXGroup;
			children = (
				CD10F08525AF2E52000295B9 /* DetermineContagiousPeriodCoordinator.swift */,
				CD10F08B25AF30A7000295B9 /* SelectSymptomsViewController.swift */,
				CD10F08F25AF42F8000295B9 /* SymptomToggleButton.swift */,
				CD10F09325AF48B4000295B9 /* OnboardingDateViewController.swift */,
				CD4DBE6F25F635E10037B144 /* OnsetHelpViewController.swift */,
			);
			path = DetermineContagiousPeriod;
			sourceTree = "<group>";
		};
		CD21D4A6258A071F0079D085 /* Extensions */ = {
			isa = PBXGroup;
			children = (
				CD21D4A7258A07330079D085 /* Task+Unfinished.swift */,
			);
			path = Extensions;
			sourceTree = "<group>";
		};
		CD24CBE625B9B34300A2F634 /* Onboarding */ = {
			isa = PBXGroup;
			children = (
				CD24CBE725B9B34D00A2F634 /* OnboardingManaging.swift */,
				CD24CBED25B9B3E500A2F634 /* OnboardingManager.swift */,
			);
			path = Onboarding;
			sourceTree = "<group>";
		};
		CD29635D25191975008443AF /* UI */ = {
			isa = PBXGroup;
			children = (
				CD49BAEE2525CEF80079D018 /* Controllers */,
				CD49BAED2525CEE60079D018 /* Views */,
			);
			path = UI;
			sourceTree = "<group>";
		};
		CD29635E25191990008443AF /* Utilities */ = {
			isa = PBXGroup;
			children = (
				CDA5C11025123DC9009440D1 /* AppVersion.swift */,
				CD29635A25191972008443AF /* Haptic.swift */,
				CDFCF90B2510C47E0062269A /* Localization.swift */,
				CD29634B2518CE8E008443AF /* TableViewManager.swift */,
				CD29636025191AA8008443AF /* Theme.swift */,
				CD6860C9253B31190061C318 /* ClassificationHelper.swift */,
				CDDC05632543120D0079C2F4 /* Coordinator.swift */,
				CDD68BA5254D511D00E96E9C /* KeychainItem.swift */,
				CDD68BA9254D60BC00E96E9C /* UserDefaults.swift */,
				CDF817262552BEF100C60771 /* Bindable.swift */,
				CD2F7CB0255949F300F2F73A /* ContactSuggestionHelper.swift */,
				CD2F7CAA255943E400F2F73A /* ISO8601DateFormat.swift */,
				CDA07ECB256C0FD900DEF3FF /* Validator.swift */,
			);
			path = Utilities;
			sourceTree = "<group>";
		};
		CD3DA93E255554C000F738EE /* Models */ = {
			isa = PBXGroup;
			children = (
				CDC7C89325385AD600FE7E05 /* Task.swift */,
				CDC7C89D25387E2000FE7E05 /* Questionnaire.swift */,
				CDDC056B2546CD460079C2F4 /* Case.swift */,
				CD3DA94825556ACF00F738EE /* AppData.swift */,
			);
			path = Models;
			sourceTree = "<group>";
		};
		CD40369F255D42DD0037BCF1 /* PairingManager */ = {
			isa = PBXGroup;
			children = (
				CD4036AC255EC1ED0037BCF1 /* Models */,
				CD4036A0255D42F70037BCF1 /* PairingManager.swift */,
				CD4036A6255D4F2D0037BCF1 /* Sealed.swift */,
			);
			path = PairingManager;
			sourceTree = "<group>";
		};
		CD4036AC255EC1ED0037BCF1 /* Models */ = {
			isa = PBXGroup;
			children = (
				CD3DA93A255554A700F738EE /* PairResponse.swift */,
				CDEB5E4F25CBF9CD00DD5BEC /* ReversePairingInfo.swift */,
			);
			path = Models;
			sourceTree = "<group>";
		};
		CD49BAED2525CEE60079D018 /* Views */ = {
			isa = PBXGroup;
			children = (
				2859E74F25DE95AE00359BA1 /* ActivityIndicator.swift */,
				CD29635725191941008443AF /* Button.swift */,
				CD1824ED2524B3E4006EB272 /* InputField.swift */,
				CD2AC0752530601900E8AF78 /* InputTextView.swift */,
				CD756C63252CA787005FEDA0 /* PairingCodeField.swift */,
				CD756C77252DDF30005FEDA0 /* SectionView.swift */,
				CDFCF9182510FC760062269A /* SelfSizingTableView.swift */,
				CD756C6F252DC629005FEDA0 /* SeparatorView.swift */,
				CD2AC08925308B6500E8AF78 /* StatusView.swift */,
				CDE30E63251BC02100862A40 /* TextField.swift */,
				CD7FACA0251B3FCD00AB8142 /* TextView.swift */,
				CDA525FB252F0FAA004E923A /* ToggleButton.swift */,
				CDA52600252F1752004E923A /* ToggleGroup.swift */,
				CDADF7ED2535B6A500424492 /* Label.swift */,
				CD47A4032549766C005B8801 /* SectionedScrollView.swift */,
				CD3EFC5A25C40F6100EB2087 /* ImageView.swift */,
				CDF0AE8225C95BAA0054AF87 /* OnsetDatePicker.swift */,
				CD4DBE7B25F65E060037B144 /* ListItem.swift */,
			);
			path = Views;
			sourceTree = "<group>";
		};
		CD49BAEE2525CEF80079D018 /* Controllers */ = {
			isa = PBXGroup;
			children = (
				CDE30E68251C89FF00862A40 /* NavigationController.swift */,
				CD49BAEA2525CE7C0079D018 /* PromptableViewController.swift */,
				CD0E968625E58709006E70BD /* RequestContactsAuthorizationViewController.swift */,
				CD24CBF725C0305100A2F634 /* ScrollViewNavivationbarAdjusting.swift */,
				CDFCF906250FA6E80062269A /* ViewController.swift */,
			);
			path = Controllers;
			sourceTree = "<group>";
		};
		CD5DA75C255162D8003660CC /* ConfigManager */ = {
			isa = PBXGroup;
			children = (
				CD5DA75D255162EE003660CC /* ConfigManaging.swift */,
				CD5DA76325516301003660CC /* ConfigManager.swift */,
			);
			path = ConfigManager;
			sourceTree = "<group>";
		};
		CD5DA76725518567003660CC /* AppUpdate */ = {
			isa = PBXGroup;
			children = (
				CD5DA76E2551859C003660CC /* AppUpdateViewController.swift */,
			);
			path = AppUpdate;
			sourceTree = "<group>";
		};
		CD7282BB250F728000D68911 /* Features */ = {
			isa = PBXGroup;
			children = (
				CD0E967725DFCD24006E70BD /* Launch */,
				CD5DA76725518567003660CC /* AppUpdate */,
				CD7282BD250F72A900D68911 /* App */,
				CDA5C11625135A07009440D1 /* Contact */,
				CD756C48252C6860005FEDA0 /* Onboarding */,
				CD7282C4250F9CF100D68911 /* Task */,
				CDADF7F12535E32B00424492 /* Upload */,
			);
			path = Features;
			sourceTree = "<group>";
		};
		CD7282BD250F72A900D68911 /* App */ = {
			isa = PBXGroup;
			children = (
				CD7282BE250F740000D68911 /* AppCoordinator.swift */,
				CDC4A8E7250B87E5001BABC6 /* AppDelegate.swift */,
				CDC4A8E9250B87E5001BABC6 /* SceneDelegate.swift */,
			);
			path = App;
			sourceTree = "<group>";
		};
		CD7282C4250F9CF100D68911 /* Task */ = {
			isa = PBXGroup;
			children = (
				CD7282C5250F9D2400D68911 /* TaskOverviewCoordinator.swift */,
				CD7282C2250F9AFE00D68911 /* TaskOverviewViewController.swift */,
				CD421871251B4819004544B3 /* TaskTableViewCell.swift */,
				CD3EFC5225C2F56800EB2087 /* OverviewTipsViewController.swift */,
			);
			path = Task;
			sourceTree = "<group>";
		};
		CD756C33252B3D36005FEDA0 /* DBCOTests */ = {
			isa = PBXGroup;
			children = (
				CD2F7CB425594BDA00F2F73A /* ContactSuggestionTests.swift */,
				CD010B97257A409B00CEA4F5 /* ContactQuestionnaireCommunicationTests.swift */,
				CD756C36252B3D37005FEDA0 /* Info.plist */,
			);
			path = DBCOTests;
			sourceTree = "<group>";
		};
		CD756C48252C6860005FEDA0 /* Onboarding */ = {
			isa = PBXGroup;
			children = (
				CD10F08425AF2DB1000295B9 /* DetermineContagiousPeriod */,
				CD10F07F25AF07B8000295B9 /* InitializeContacts */,
				CD10F07625AEFD21000295B9 /* Pairing */,
				CD756C49252C6A30005FEDA0 /* OnboardingCoordinator.swift */,
				CD756C4F252C6AC9005FEDA0 /* OnboardingStepViewController.swift */,
				CD756C5D252C9A7E005FEDA0 /* PairViewController.swift */,
				CD995B5F256FDA63007A8B2C /* PrivacyConsentViewController.swift */,
			);
			path = Onboarding;
			sourceTree = "<group>";
		};
		CDA0F67625398C8B009FD2A9 /* CaseManager */ = {
			isa = PBXGroup;
			children = (
				CD3DA93E255554C000F738EE /* Models */,
				CDA0F67F2539AA2A009FD2A9 /* Extensions */,
				CDC7C8A125387E4400FE7E05 /* CaseManager.swift */,
			);
			path = CaseManager;
			sourceTree = "<group>";
		};
		CDA0F67F2539AA2A009FD2A9 /* Extensions */ = {
			isa = PBXGroup;
			children = (
				CDA0F6802539AA42009FD2A9 /* Answer+Prefilling.swift */,
				CDA0F6842539AA66009FD2A9 /* Task+ContactName.swift */,
				CDA0F6882539AAB8009FD2A9 /* Answer+Progress.swift */,
				CDA0F68C2539AB18009FD2A9 /* Question+EmptyAnswer.swift */,
				CD9C7F51254AC25300A78EEF /* Task+Informed.swift */,
			);
			path = Extensions;
			sourceTree = "<group>";
		};
		CDA5C11625135A07009440D1 /* Contact */ = {
			isa = PBXGroup;
			children = (
				CDE30E6B251CE15800862A40 /* ContactValues.swift */,
				CDE30E8625232FE200862A40 /* InputFieldEditable.swift */,
				CD2963462514E129008443AF /* ContactTableViewCell.swift */,
				CDE30E71251E278200862A40 /* EditContactCoordinator.swift */,
				CD2963512518F291008443AF /* ContactQuestionnaireViewController.swift */,
				CDA5C11725135A46009440D1 /* SelectContactCoordinator.swift */,
				CD2963432514BF4E008443AF /* SelectContactViewController.swift */,
				CDA0F6902539F0D9009FD2A9 /* AnswerManaging.swift */,
				CDA0F6952539F1A3009FD2A9 /* LabeledInputView.swift */,
			);
			path = Contact;
			sourceTree = "<group>";
		};
		CDADF7F12535E32B00424492 /* Upload */ = {
			isa = PBXGroup;
			children = (
				CD21D4A6258A071F0079D085 /* Extensions */,
				CDADF7F22535E34400424492 /* UploadCoordinator.swift */,
				CD65CD802535F77400BB761A /* LoadingViewController.swift */,
				CD65CD8425360F5C00BB761A /* UnfinishedTasksViewController.swift */,
				CDF0AE7C25C82D310054AF87 /* ReversePairViewController.swift */,
			);
			path = Upload;
			sourceTree = "<group>";
		};
		CDC4A8DB250B87E5001BABC6 = {
			isa = PBXGroup;
			children = (
				CDC4A8E6250B87E5001BABC6 /* DBCO */,
				CD756C33252B3D36005FEDA0 /* DBCOTests */,
				CDC4A8E5250B87E5001BABC6 /* Products */,
				FACABF24BF0118C18E8CE5EC /* Pods */,
				35FAB9ED859F6BC96F95E9A7 /* Frameworks */,
			);
			sourceTree = "<group>";
		};
		CDC4A8E5250B87E5001BABC6 /* Products */ = {
			isa = PBXGroup;
			children = (
				CDC4A8E4250B87E5001BABC6 /* GGD Contact.app */,
				CD756C32252B3D36005FEDA0 /* DBCOTests.xctest */,
			);
			name = Products;
			sourceTree = "<group>";
		};
		CDC4A8E6250B87E5001BABC6 /* DBCO */ = {
			isa = PBXGroup;
			children = (
				CDC7C86025376A2D00FE7E05 /* Services */,
				CDFCF90A2510C4710062269A /* Common */,
				CD7282BB250F728000D68911 /* Features */,
				CDC4A8FB250B8945001BABC6 /* Resources */,
			);
			name = DBCO;
			path = Sources/DBCO;
			sourceTree = "<group>";
		};
		CDC4A8FB250B8945001BABC6 /* Resources */ = {
			isa = PBXGroup;
			children = (
				CDC4A8F0250B87E6001BABC6 /* Assets.xcassets */,
				CD29636325191C7C008443AF /* Colors.xcassets */,
				CD4386DA25F7AA7A006C0A2B /* Validation */,
				CDC4A8F5250B87E6001BABC6 /* Info.plist */,
				CDC4A8F2250B87E6001BABC6 /* LaunchScreen.storyboard */,
				CDE30E7A2521D92600862A40 /* Localizable.strings */,
				CD9C7F412549B2B600A78EEF /* InfoPlist.strings */,
			);
			path = Resources;
			sourceTree = "<group>";
		};
		CDC7C86025376A2D00FE7E05 /* Services */ = {
			isa = PBXGroup;
			children = (
				CDA0F67625398C8B009FD2A9 /* CaseManager */,
				CD5DA75C255162D8003660CC /* ConfigManager */,
				CDC7C8672538411300FE7E05 /* NetworkManager */,
				CD24CBE625B9B34300A2F634 /* Onboarding */,
				CD40369F255D42DD0037BCF1 /* PairingManager */,
				CDC7C86125376AB200FE7E05 /* Services.swift */,
			);
			path = Services;
			sourceTree = "<group>";
		};
		CDC7C8672538411300FE7E05 /* NetworkManager */ = {
			isa = PBXGroup;
			children = (
				CDC7C897253873CE00FE7E05 /* Envelope.swift */,
				CDE25F64254B316F00E9AE49 /* NetworkManaging.swift */,
				CDC7C8682538412600FE7E05 /* NetworkManager.swift */,
				CDC7C8762538469B00FE7E05 /* NetworkManagerURLSessionDelegate.swift */,
				CDC7C87A2538481C00FE7E05 /* Config */,
				CDC7C8812538497C00FE7E05 /* Extensions */,
			);
			path = NetworkManager;
			sourceTree = "<group>";
		};
		CDC7C87A2538481C00FE7E05 /* Config */ = {
			isa = PBXGroup;
			children = (
				CD8F957825616F23004729A4 /* Certificates.swift */,
				CDC7C872253842A200FE7E05 /* Endpoint.swift */,
				CDC7C86E2538429B00FE7E05 /* NetworkConfiguration.swift */,
				CDC7C87B2538482400FE7E05 /* HTTPMethod.swift */,
			);
			path = Config;
			sourceTree = "<group>";
		};
		CDC7C8812538497C00FE7E05 /* Extensions */ = {
			isa = PBXGroup;
			children = (
				CDC7C8822538497C00FE7E05 /* Encodable+AnyEncodable.swift */,
				CDC7C8832538497C00FE7E05 /* JSONDecoder+Decoding.swift */,
				CDC672692566824300222DCC /* Codable+UserInfo.swift */,
			);
			path = Extensions;
			sourceTree = "<group>";
		};
		CDC7C88A25384FF600FE7E05 /* Logging */ = {
			isa = PBXGroup;
			children = (
				CDC7C88B25384FF600FE7E05 /* Logging.swift */,
			);
			path = Logging;
			sourceTree = "<group>";
		};
		CDFCF90A2510C4710062269A /* Common */ = {
			isa = PBXGroup;
			children = (
				CDC7C88A25384FF600FE7E05 /* Logging */,
				CDFCF9132510EB250062269A /* Extensions */,
				CD29635D25191975008443AF /* UI */,
				CD29635E25191990008443AF /* Utilities */,
			);
			path = Common;
			sourceTree = "<group>";
		};
		CDFCF9132510EB250062269A /* Extensions */ = {
			isa = PBXGroup;
			children = (
				2859E72D25DE69E900359BA1 /* DispatchQueue+Delay.swift */,
				CDFCF9142510EB4D0062269A /* NSAttributedString+Extension.swift */,
				2859E72925DE693F00359BA1 /* UIAccessibility+Management.swift */,
				CD29634E2518ED51008443AF /* UIEdgeInsets+Convenience.swift */,
				CDA5C11B25139D36009440D1 /* UIStackView+Axis.swift */,
				CD2963542518F59E008443AF /* UITableView+Defaults.swift */,
				CDFCF9162510ECC70062269A /* UIView+Embed.swift */,
				2859E73725DE79C100359BA1 /* UIView+Search.swift */,
				CD756C73252DDF00005FEDA0 /* UIResponder+CurrentFirstResponder.swift */,
				CDADF7DD2534773800424492 /* UIToolbar+Done.swift */,
				CDE25F8E254C21B900E9AE49 /* String+SHA256.swift */,
				CD0E968025E3B8D9006E70BD /* UIWindow+Transition.swift */,
			);
			path = Extensions;
			sourceTree = "<group>";
		};
		FACABF24BF0118C18E8CE5EC /* Pods */ = {
			isa = PBXGroup;
			children = (
				049B33A27415B972962D11C7 /* Pods-DBCO.debug.xcconfig */,
				0960A2CA9D203990D48CA127 /* Pods-DBCO.release.xcconfig */,
				95E9699EAF5C5557EB9A0265 /* Pods-DBCO.app store.xcconfig */,
				4F26983E3C652AB213ED4047 /* Pods-DBCO.ad hoc.xcconfig */,
				9C3C39BFCF985C619EF17EFA /* Pods-DBCOTests.debug.xcconfig */,
				F20D8B2429FE08BE228E7DCD /* Pods-DBCOTests.release.xcconfig */,
				C604B6AA2DE456A21DA9EE15 /* Pods-DBCOTests.app store.xcconfig */,
				15DD27ADC58F767AEF653836 /* Pods-DBCOTests.ad hoc.xcconfig */,
				CBA78D02FA0FE384D189E4D2 /* Pods-DBCO.pentest.xcconfig */,
				0230E8A0955F3CA5EC36778F /* Pods-DBCOTests.pentest.xcconfig */,
				F25DD8B1E7114556272B64D6 /* Pods-DBCO.ad hoc t.xcconfig */,
				E83F120572B4CBA49A883E2D /* Pods-DBCO.ad hoc a.xcconfig */,
				8C5B6FFF57DC03F9D4B6BA45 /* Pods-DBCO.ad hoc p.xcconfig */,
				926126B7CC8EF910FA24AE60 /* Pods-DBCOTests.ad hoc t.xcconfig */,
				1309B3B4DC170EA5E953827F /* Pods-DBCOTests.ad hoc a.xcconfig */,
				338AE82F669A00159A255C14 /* Pods-DBCOTests.ad hoc p.xcconfig */,
				D34E71FC855BE93CC1FC3C40 /* Pods-DBCO.ad hoc test.xcconfig */,
				27736E44777314C870221718 /* Pods-DBCO.ad hoc acc.xcconfig */,
				D2AD6924D68CE50CD7E415A6 /* Pods-DBCO.ad hoc prod.xcconfig */,
				DE63011D372615A2F530B706 /* Pods-DBCOTests.ad hoc test.xcconfig */,
				9CC161F1119555874A856AE2 /* Pods-DBCOTests.ad hoc acc.xcconfig */,
				F7A36007E7696A5D934BA199 /* Pods-DBCOTests.ad hoc prod.xcconfig */,
			);
			path = Pods;
			sourceTree = "<group>";
		};
/* End PBXGroup section */

/* Begin PBXNativeTarget section */
		CD756C31252B3D36005FEDA0 /* DBCOTests */ = {
			isa = PBXNativeTarget;
			buildConfigurationList = CD756C3B252B3D37005FEDA0 /* Build configuration list for PBXNativeTarget "DBCOTests" */;
			buildPhases = (
				240B2E2577A7CDC7B0D793D4 /* [CP] Check Pods Manifest.lock */,
				CD756C2E252B3D36005FEDA0 /* Sources */,
				CD756C2F252B3D36005FEDA0 /* Frameworks */,
				CD756C30252B3D36005FEDA0 /* Resources */,
			);
			buildRules = (
			);
			dependencies = (
				CD756C38252B3D37005FEDA0 /* PBXTargetDependency */,
			);
			name = DBCOTests;
			productName = DBCOTests;
			productReference = CD756C32252B3D36005FEDA0 /* DBCOTests.xctest */;
			productType = "com.apple.product-type.bundle.unit-test";
		};
		CDC4A8E3250B87E5001BABC6 /* DBCO */ = {
			isa = PBXNativeTarget;
			buildConfigurationList = CDC4A8F8250B87E6001BABC6 /* Build configuration list for PBXNativeTarget "DBCO" */;
			buildPhases = (
				34080FC9F24951AD3F5AD83E /* [CP] Check Pods Manifest.lock */,
				CDC672882566A86600222DCC /* ShellScript */,
				CDC4A8E0250B87E5001BABC6 /* Sources */,
				CDC4A8E1250B87E5001BABC6 /* Frameworks */,
				CDC4A8E2250B87E5001BABC6 /* Resources */,
				CDA5C115251250F1009440D1 /* Set GitHash to info.plist in built app */,
				9DFFE35177E7B2B179A1028C /* [CP] Embed Pods Frameworks */,
			);
			buildRules = (
			);
			dependencies = (
			);
			name = DBCO;
			productName = DBCO;
			productReference = CDC4A8E4250B87E5001BABC6 /* GGD Contact.app */;
			productType = "com.apple.product-type.application";
		};
/* End PBXNativeTarget section */

/* Begin PBXProject section */
		CDC4A8DC250B87E5001BABC6 /* Project object */ = {
			isa = PBXProject;
			attributes = {
				LastSwiftUpdateCheck = 1200;
				LastUpgradeCheck = 1200;
				ORGANIZATIONNAME = "De Staat der Nederlanden, Ministerie van Volksgezondheid, Welzijn en Sport.";
				TargetAttributes = {
					CD756C31252B3D36005FEDA0 = {
						CreatedOnToolsVersion = 12.0;
						TestTargetID = CDC4A8E3250B87E5001BABC6;
					};
					CDC4A8E3250B87E5001BABC6 = {
						CreatedOnToolsVersion = 11.7;
					};
				};
			};
			buildConfigurationList = CDC4A8DF250B87E5001BABC6 /* Build configuration list for PBXProject "DBCO" */;
			compatibilityVersion = "Xcode 9.3";
			developmentRegion = nl;
			hasScannedForEncodings = 0;
			knownRegions = (
				Base,
				nl,
			);
			mainGroup = CDC4A8DB250B87E5001BABC6;
			productRefGroup = CDC4A8E5250B87E5001BABC6 /* Products */;
			projectDirPath = "";
			projectRoot = "";
			targets = (
				CDC4A8E3250B87E5001BABC6 /* DBCO */,
				CD756C31252B3D36005FEDA0 /* DBCOTests */,
			);
		};
/* End PBXProject section */

/* Begin PBXResourcesBuildPhase section */
		CD756C30252B3D36005FEDA0 /* Resources */ = {
			isa = PBXResourcesBuildPhase;
			buildActionMask = 2147483647;
			files = (
			);
			runOnlyForDeploymentPostprocessing = 0;
		};
		CDC4A8E2250B87E5001BABC6 /* Resources */ = {
			isa = PBXResourcesBuildPhase;
			buildActionMask = 2147483647;
			files = (
				CDC4A8F4250B87E6001BABC6 /* LaunchScreen.storyboard in Resources */,
				CD29636425191C80008443AF /* Colors.xcassets in Resources */,
				CDE30E782521D92600862A40 /* Localizable.strings in Resources */,
				CD4386DB25F7AA7A006C0A2B /* Validation in Resources */,
				CDC4A8F1250B87E6001BABC6 /* Assets.xcassets in Resources */,
				CD9C7F3F2549B2B600A78EEF /* InfoPlist.strings in Resources */,
			);
			runOnlyForDeploymentPostprocessing = 0;
		};
/* End PBXResourcesBuildPhase section */

/* Begin PBXShellScriptBuildPhase section */
		240B2E2577A7CDC7B0D793D4 /* [CP] Check Pods Manifest.lock */ = {
			isa = PBXShellScriptBuildPhase;
			buildActionMask = 2147483647;
			files = (
			);
			inputFileListPaths = (
			);
			inputPaths = (
				"${PODS_PODFILE_DIR_PATH}/Podfile.lock",
				"${PODS_ROOT}/Manifest.lock",
			);
			name = "[CP] Check Pods Manifest.lock";
			outputFileListPaths = (
			);
			outputPaths = (
				"$(DERIVED_FILE_DIR)/Pods-DBCOTests-checkManifestLockResult.txt",
			);
			runOnlyForDeploymentPostprocessing = 0;
			shellPath = /bin/sh;
			shellScript = "diff \"${PODS_PODFILE_DIR_PATH}/Podfile.lock\" \"${PODS_ROOT}/Manifest.lock\" > /dev/null\nif [ $? != 0 ] ; then\n    # print error to STDERR\n    echo \"error: The sandbox is not in sync with the Podfile.lock. Run 'pod install' or update your CocoaPods installation.\" >&2\n    exit 1\nfi\n# This output is used by Xcode 'outputs' to avoid re-running this script phase.\necho \"SUCCESS\" > \"${SCRIPT_OUTPUT_FILE_0}\"\n";
			showEnvVarsInLog = 0;
		};
		34080FC9F24951AD3F5AD83E /* [CP] Check Pods Manifest.lock */ = {
			isa = PBXShellScriptBuildPhase;
			buildActionMask = 2147483647;
			files = (
			);
			inputFileListPaths = (
			);
			inputPaths = (
				"${PODS_PODFILE_DIR_PATH}/Podfile.lock",
				"${PODS_ROOT}/Manifest.lock",
			);
			name = "[CP] Check Pods Manifest.lock";
			outputFileListPaths = (
			);
			outputPaths = (
				"$(DERIVED_FILE_DIR)/Pods-DBCO-checkManifestLockResult.txt",
			);
			runOnlyForDeploymentPostprocessing = 0;
			shellPath = /bin/sh;
			shellScript = "diff \"${PODS_PODFILE_DIR_PATH}/Podfile.lock\" \"${PODS_ROOT}/Manifest.lock\" > /dev/null\nif [ $? != 0 ] ; then\n    # print error to STDERR\n    echo \"error: The sandbox is not in sync with the Podfile.lock. Run 'pod install' or update your CocoaPods installation.\" >&2\n    exit 1\nfi\n# This output is used by Xcode 'outputs' to avoid re-running this script phase.\necho \"SUCCESS\" > \"${SCRIPT_OUTPUT_FILE_0}\"\n";
			showEnvVarsInLog = 0;
		};
		9DFFE35177E7B2B179A1028C /* [CP] Embed Pods Frameworks */ = {
			isa = PBXShellScriptBuildPhase;
			buildActionMask = 2147483647;
			files = (
			);
			inputFileListPaths = (
				"${PODS_ROOT}/Target Support Files/Pods-DBCO/Pods-DBCO-frameworks-${CONFIGURATION}-input-files.xcfilelist",
			);
			name = "[CP] Embed Pods Frameworks";
			outputFileListPaths = (
				"${PODS_ROOT}/Target Support Files/Pods-DBCO/Pods-DBCO-frameworks-${CONFIGURATION}-output-files.xcfilelist",
			);
			runOnlyForDeploymentPostprocessing = 0;
			shellPath = /bin/sh;
			shellScript = "\"${PODS_ROOT}/Target Support Files/Pods-DBCO/Pods-DBCO-frameworks.sh\"\n";
			showEnvVarsInLog = 0;
		};
		CDA5C115251250F1009440D1 /* Set GitHash to info.plist in built app */ = {
			isa = PBXShellScriptBuildPhase;
			buildActionMask = 2147483647;
			files = (
			);
			inputFileListPaths = (
			);
			inputPaths = (
				"${BUILT_PRODUCTS_DIR}/${INFOPLIST_PATH}",
			);
			name = "Set GitHash to info.plist in built app";
			outputFileListPaths = (
			);
			outputPaths = (
			);
			runOnlyForDeploymentPostprocessing = 0;
			shellPath = /bin/sh;
			shellScript = "INFOPLIST=\"${TARGET_BUILD_DIR}/${INFOPLIST_PATH}\"\nGITHASH=$(git rev-parse --verify --short HEAD)\n/usr/libexec/PlistBuddy -c \"Set :GitHash $GITHASH\" \"${INFOPLIST}\"\n";
		};
		CDC672882566A86600222DCC /* ShellScript */ = {
			isa = PBXShellScriptBuildPhase;
			buildActionMask = 2147483647;
			files = (
			);
			inputFileListPaths = (
			);
			inputPaths = (
			);
			outputFileListPaths = (
			);
			outputPaths = (
			);
			runOnlyForDeploymentPostprocessing = 0;
			shellPath = /bin/sh;
			shellScript = "if which swiftlint >/dev/null; then\n  swiftlint\nelse\n  echo \"warning: SwiftLint not installed, download from https://github.com/realm/SwiftLint\"\nfi\n";
		};
/* End PBXShellScriptBuildPhase section */

/* Begin PBXSourcesBuildPhase section */
		CD756C2E252B3D36005FEDA0 /* Sources */ = {
			isa = PBXSourcesBuildPhase;
			buildActionMask = 2147483647;
			files = (
				CD010B98257A409B00CEA4F5 /* ContactQuestionnaireCommunicationTests.swift in Sources */,
				CD2F7CB525594BDA00F2F73A /* ContactSuggestionTests.swift in Sources */,
			);
			runOnlyForDeploymentPostprocessing = 0;
		};
		CDC4A8E0250B87E5001BABC6 /* Sources */ = {
			isa = PBXSourcesBuildPhase;
			buildActionMask = 2147483647;
			files = (
				CD0E968125E3B8D9006E70BD /* UIWindow+Transition.swift in Sources */,
				CDC7C8692538412600FE7E05 /* NetworkManager.swift in Sources */,
				CDFCF9192510FC760062269A /* SelfSizingTableView.swift in Sources */,
				CDD68BA6254D511D00E96E9C /* KeychainItem.swift in Sources */,
				CD2F7CB1255949F300F2F73A /* ContactSuggestionHelper.swift in Sources */,
				CDE30E72251E278200862A40 /* EditContactCoordinator.swift in Sources */,
				CDA0F6912539F0D9009FD2A9 /* AnswerManaging.swift in Sources */,
				CD756C50252C6AC9005FEDA0 /* OnboardingStepViewController.swift in Sources */,
				CD2963442514BF4E008443AF /* SelectContactViewController.swift in Sources */,
				CD10F08625AF2E52000295B9 /* DetermineContagiousPeriodCoordinator.swift in Sources */,
				CDDC05642543120D0079C2F4 /* Coordinator.swift in Sources */,
				CD29634C2518CE8E008443AF /* TableViewManager.swift in Sources */,
				CDC7C87E2538487B00FE7E05 /* HTTPMethod.swift in Sources */,
				CDF817272552BEF100C60771 /* Bindable.swift in Sources */,
				CDE30E69251C89FF00862A40 /* NavigationController.swift in Sources */,
				CD5DA76425516301003660CC /* ConfigManager.swift in Sources */,
				CD756C78252DDF30005FEDA0 /* SectionView.swift in Sources */,
				CD10F08125AF0886000295B9 /* InitializeContactsCoordinator.swift in Sources */,
				CD10F09425AF48B4000295B9 /* OnboardingDateViewController.swift in Sources */,
				CD1824EE2524B3E4006EB272 /* InputField.swift in Sources */,
				CDA07ECC256C0FD900DEF3FF /* Validator.swift in Sources */,
				CDA5C11125123DC9009440D1 /* AppVersion.swift in Sources */,
				CD6860CA253B31190061C318 /* ClassificationHelper.swift in Sources */,
				CDA52601252F1752004E923A /* ToggleGroup.swift in Sources */,
				2859E75025DE95AE00359BA1 /* ActivityIndicator.swift in Sources */,
				CDA0F68D2539AB18009FD2A9 /* Question+EmptyAnswer.swift in Sources */,
				CD7282BF250F740000D68911 /* AppCoordinator.swift in Sources */,
				CD2963552518F59E008443AF /* UITableView+Defaults.swift in Sources */,
				CDA0F6812539AA42009FD2A9 /* Answer+Prefilling.swift in Sources */,
				CD756C64252CA787005FEDA0 /* PairingCodeField.swift in Sources */,
				CDADF7EE2535B6A500424492 /* Label.swift in Sources */,
				CD7282C6250F9D2400D68911 /* TaskOverviewCoordinator.swift in Sources */,
				CDC7C8A225387E4400FE7E05 /* CaseManager.swift in Sources */,
				CDA0F6852539AA66009FD2A9 /* Task+ContactName.swift in Sources */,
				CDE25F8F254C21B900E9AE49 /* String+SHA256.swift in Sources */,
				CDC7C8872538498700FE7E05 /* JSONDecoder+Decoding.swift in Sources */,
				CDE30E64251BC02100862A40 /* TextField.swift in Sources */,
				CD4036A1255D42F70037BCF1 /* PairingManager.swift in Sources */,
				CD5DA75E255162EE003660CC /* ConfigManaging.swift in Sources */,
				CDADF7F32535E34400424492 /* UploadCoordinator.swift in Sources */,
				CD65CD812535F77400BB761A /* LoadingViewController.swift in Sources */,
				CD2AC0762530601900E8AF78 /* InputTextView.swift in Sources */,
				CD0E967925DFCD34006E70BD /* LaunchViewController.swift in Sources */,
				CDD68BAA254D60BC00E96E9C /* UserDefaults.swift in Sources */,
				CD24CBE825B9B34D00A2F634 /* OnboardingManaging.swift in Sources */,
				CD421872251B4819004544B3 /* TaskTableViewCell.swift in Sources */,
				CDC7C86F2538429B00FE7E05 /* NetworkConfiguration.swift in Sources */,
				CDA525FC252F0FAA004E923A /* ToggleButton.swift in Sources */,
				CD2AC08A25308B6500E8AF78 /* StatusView.swift in Sources */,
				CD0E968725E58709006E70BD /* RequestContactsAuthorizationViewController.swift in Sources */,
				CDFCF9152510EBC40062269A /* NSAttributedString+Extension.swift in Sources */,
				CD10F09025AF42F8000295B9 /* SymptomToggleButton.swift in Sources */,
				CDC4A8E8250B87E5001BABC6 /* AppDelegate.swift in Sources */,
				CDE25F65254B316F00E9AE49 /* NetworkManaging.swift in Sources */,
				CD756C70252DC629005FEDA0 /* SeparatorView.swift in Sources */,
				CDC6726A2566824300222DCC /* Codable+UserInfo.swift in Sources */,
				CD10F09825B08B03000295B9 /* SelectRoommatesViewController.swift in Sources */,
				CD5DA76F2551859C003660CC /* AppUpdateViewController.swift in Sources */,
				CD9C7F52254AC25300A78EEF /* Task+Informed.swift in Sources */,
				CD4DBE7425F64C690037B144 /* TimelineHelpViewController.swift in Sources */,
				CD2963522518F291008443AF /* ContactQuestionnaireViewController.swift in Sources */,
				CD29635825191941008443AF /* Button.swift in Sources */,
				CDE30E8725232FE200862A40 /* InputFieldEditable.swift in Sources */,
				CD4036A7255D4F2D0037BCF1 /* Sealed.swift in Sources */,
				CDA5C11825135A46009440D1 /* SelectContactCoordinator.swift in Sources */,
				CD49BAEB2525CE7C0079D018 /* PromptableViewController.swift in Sources */,
				CDFCF90C2510C47E0062269A /* Localization.swift in Sources */,
				CDC4A8EA250B87E5001BABC6 /* SceneDelegate.swift in Sources */,
<<<<<<< HEAD
				2859E72A25DE693F00359BA1 /* UIAccessibility+Management.swift in Sources */,
=======
				CD4DBE7C25F65E060037B144 /* ListItem.swift in Sources */,
>>>>>>> b8903490
				CDF0AE7D25C82D310054AF87 /* ReversePairViewController.swift in Sources */,
				CD756C74252DDF00005FEDA0 /* UIResponder+CurrentFirstResponder.swift in Sources */,
				CDC7C873253842A200FE7E05 /* Endpoint.swift in Sources */,
				CD756C4A252C6A30005FEDA0 /* OnboardingCoordinator.swift in Sources */,
				CD65CD8525360F5C00BB761A /* UnfinishedTasksViewController.swift in Sources */,
				2859E72E25DE69E900359BA1 /* DispatchQueue+Delay.swift in Sources */,
				CD926AEC25B59AEA0076113C /* ContactListInputView.swift in Sources */,
				CDC7C8772538469B00FE7E05 /* NetworkManagerURLSessionDelegate.swift in Sources */,
				CDC7C89425385AD600FE7E05 /* Task.swift in Sources */,
				CDC7C88C2538507100FE7E05 /* Logging.swift in Sources */,
				CD995B60256FDA63007A8B2C /* PrivacyConsentViewController.swift in Sources */,
				CD24CBF825C0305100A2F634 /* ScrollViewNavivationbarAdjusting.swift in Sources */,
				CD47A4042549766C005B8801 /* SectionedScrollView.swift in Sources */,
				CD10F08C25AF30A7000295B9 /* SelectSymptomsViewController.swift in Sources */,
				CD3EFC5B25C40F6100EB2087 /* ImageView.swift in Sources */,
				CDA0F6892539AAB8009FD2A9 /* Answer+Progress.swift in Sources */,
				CD21D4A8258A07330079D085 /* Task+Unfinished.swift in Sources */,
				CD29635B25191972008443AF /* Haptic.swift in Sources */,
				CDFCF907250FA6E80062269A /* ViewController.swift in Sources */,
				CD2F7CAB255943E400F2F73A /* ISO8601DateFormat.swift in Sources */,
				CDEB5E5025CBF9CD00DD5BEC /* ReversePairingInfo.swift in Sources */,
				CDDC056C2546CD460079C2F4 /* Case.swift in Sources */,
				CDA0F6962539F1A3009FD2A9 /* LabeledInputView.swift in Sources */,
				CD29636125191AA8008443AF /* Theme.swift in Sources */,
				CDC7C86225376AB200FE7E05 /* Services.swift in Sources */,
				CD3DA9432555565800F738EE /* PairResponse.swift in Sources */,
				CD3DA94925556ACF00F738EE /* AppData.swift in Sources */,
				CDE30E6C251CE15800862A40 /* ContactValues.swift in Sources */,
				CD926AF025B5B92E0076113C /* ContactsExplanationViewController.swift in Sources */,
				CD29634F2518ED51008443AF /* UIEdgeInsets+Convenience.swift in Sources */,
				CD7282C3250F9AFE00D68911 /* TaskOverviewViewController.swift in Sources */,
				CD0E967D25E3B329006E70BD /* LaunchCoordinator.swift in Sources */,
				CD3EFC5325C2F56800EB2087 /* OverviewTipsViewController.swift in Sources */,
				CD8F957925616F23004729A4 /* Certificates.swift in Sources */,
				CD24CBEE25B9B3E500A2F634 /* OnboardingManager.swift in Sources */,
				CD10F07C25AEFEC6000295B9 /* OnboardingPairingCoordinator.swift in Sources */,
				CDC7C8842538498400FE7E05 /* Encodable+AnyEncodable.swift in Sources */,
				CDFCF9172510ECC70062269A /* UIView+Embed.swift in Sources */,
				CD926AF425B5C3E40076113C /* ContactsTimelineViewController.swift in Sources */,
				CD756C5E252C9A7F005FEDA0 /* PairViewController.swift in Sources */,
				CD2963472514E129008443AF /* ContactTableViewCell.swift in Sources */,
				CDC7C898253873CE00FE7E05 /* Envelope.swift in Sources */,
				CDA5C11C25139D36009440D1 /* UIStackView+Axis.swift in Sources */,
<<<<<<< HEAD
				2859E73825DE79C100359BA1 /* UIView+Search.swift in Sources */,
=======
				CD4DBE7025F635E10037B144 /* OnsetHelpViewController.swift in Sources */,
>>>>>>> b8903490
				CDADF7DE2534773800424492 /* UIToolbar+Done.swift in Sources */,
				CD7FACA1251B3FCD00AB8142 /* TextView.swift in Sources */,
				CDC7C89E25387E2000FE7E05 /* Questionnaire.swift in Sources */,
				CDF0AE8325C95BAA0054AF87 /* OnsetDatePicker.swift in Sources */,
			);
			runOnlyForDeploymentPostprocessing = 0;
		};
/* End PBXSourcesBuildPhase section */

/* Begin PBXTargetDependency section */
		CD756C38252B3D37005FEDA0 /* PBXTargetDependency */ = {
			isa = PBXTargetDependency;
			target = CDC4A8E3250B87E5001BABC6 /* DBCO */;
			targetProxy = CD756C37252B3D37005FEDA0 /* PBXContainerItemProxy */;
		};
/* End PBXTargetDependency section */

/* Begin PBXVariantGroup section */
		CD9C7F412549B2B600A78EEF /* InfoPlist.strings */ = {
			isa = PBXVariantGroup;
			children = (
				CD9C7F442549B2B900A78EEF /* nl */,
			);
			name = InfoPlist.strings;
			sourceTree = "<group>";
		};
		CDC4A8F2250B87E6001BABC6 /* LaunchScreen.storyboard */ = {
			isa = PBXVariantGroup;
			children = (
				CDC4A8F3250B87E6001BABC6 /* Base */,
				CDE30E762521D90200862A40 /* nl */,
			);
			name = LaunchScreen.storyboard;
			sourceTree = "<group>";
		};
		CDE30E7A2521D92600862A40 /* Localizable.strings */ = {
			isa = PBXVariantGroup;
			children = (
				CDE30E7C2521D92B00862A40 /* nl */,
			);
			name = Localizable.strings;
			sourceTree = "<group>";
		};
/* End PBXVariantGroup section */

/* Begin XCBuildConfiguration section */
		CD21D4C6258B77360079D085 /* Release */ = {
			isa = XCBuildConfiguration;
			buildSettings = {
				ALWAYS_SEARCH_USER_PATHS = NO;
				CLANG_ANALYZER_LOCALIZABILITY_NONLOCALIZED = YES;
				CLANG_ANALYZER_NONNULL = YES;
				CLANG_ANALYZER_NUMBER_OBJECT_CONVERSION = YES_AGGRESSIVE;
				CLANG_CXX_LANGUAGE_STANDARD = "gnu++14";
				CLANG_CXX_LIBRARY = "libc++";
				CLANG_ENABLE_MODULES = YES;
				CLANG_ENABLE_OBJC_ARC = YES;
				CLANG_ENABLE_OBJC_WEAK = YES;
				CLANG_WARN_BLOCK_CAPTURE_AUTORELEASING = YES;
				CLANG_WARN_BOOL_CONVERSION = YES;
				CLANG_WARN_COMMA = YES;
				CLANG_WARN_CONSTANT_CONVERSION = YES;
				CLANG_WARN_DEPRECATED_OBJC_IMPLEMENTATIONS = YES;
				CLANG_WARN_DIRECT_OBJC_ISA_USAGE = YES_ERROR;
				CLANG_WARN_DOCUMENTATION_COMMENTS = YES;
				CLANG_WARN_EMPTY_BODY = YES;
				CLANG_WARN_ENUM_CONVERSION = YES;
				CLANG_WARN_INFINITE_RECURSION = YES;
				CLANG_WARN_INT_CONVERSION = YES;
				CLANG_WARN_NON_LITERAL_NULL_CONVERSION = YES;
				CLANG_WARN_OBJC_IMPLICIT_RETAIN_SELF = YES;
				CLANG_WARN_OBJC_LITERAL_CONVERSION = YES;
				CLANG_WARN_OBJC_ROOT_CLASS = YES_ERROR;
				CLANG_WARN_QUOTED_INCLUDE_IN_FRAMEWORK_HEADER = YES;
				CLANG_WARN_RANGE_LOOP_ANALYSIS = YES;
				CLANG_WARN_STRICT_PROTOTYPES = YES;
				CLANG_WARN_SUSPICIOUS_MOVE = YES;
				CLANG_WARN_UNGUARDED_AVAILABILITY = YES_AGGRESSIVE;
				CLANG_WARN_UNREACHABLE_CODE = YES;
				CLANG_WARN__DUPLICATE_METHOD_MATCH = YES;
				COPY_PHASE_STRIP = NO;
				DEBUG_INFORMATION_FORMAT = "dwarf-with-dsym";
				ENABLE_NS_ASSERTIONS = NO;
				ENABLE_STRICT_OBJC_MSGSEND = YES;
				GCC_C_LANGUAGE_STANDARD = gnu11;
				GCC_NO_COMMON_BLOCKS = YES;
				GCC_WARN_64_TO_32_BIT_CONVERSION = YES;
				GCC_WARN_ABOUT_RETURN_TYPE = YES_ERROR;
				GCC_WARN_UNDECLARED_SELECTOR = YES;
				GCC_WARN_UNINITIALIZED_AUTOS = YES_AGGRESSIVE;
				GCC_WARN_UNUSED_FUNCTION = YES;
				GCC_WARN_UNUSED_VARIABLE = YES;
				IPHONEOS_DEPLOYMENT_TARGET = 12.4;
				LOG_LEVEL = error;
				MTL_ENABLE_DEBUG_INFO = NO;
				MTL_FAST_MATH = YES;
				NETWORK_CONFIGURATION = Production;
				RESET_ENABLED = NO;
				SDKROOT = iphoneos;
				SHARE_LOGS_ENABLED = NO;
				SWIFT_ACTIVE_COMPILATION_CONDITIONS = "";
				SWIFT_COMPILATION_MODE = wholemodule;
				SWIFT_OPTIMIZATION_LEVEL = "-O";
				VALIDATE_PRODUCT = YES;
				VERSIONING_SYSTEM = "apple-generic";
			};
			name = Release;
		};
		CD21D4C7258B77360079D085 /* Release */ = {
			isa = XCBuildConfiguration;
			baseConfigurationReference = 0960A2CA9D203990D48CA127 /* Pods-DBCO.release.xcconfig */;
			buildSettings = {
				ASSETCATALOG_COMPILER_APPICON_NAME = AppIcon;
				CODE_SIGN_IDENTITY = "iPhone Distribution";
				CODE_SIGN_STYLE = Manual;
				CURRENT_PROJECT_VERSION = 103;
				DEVELOPMENT_TEAM = C2H38GV99H;
				INFOPLIST_FILE = Sources/DBCO/Resources/Info.plist;
				LD_RUNPATH_SEARCH_PATHS = (
					"$(inherited)",
					"@executable_path/Frameworks",
				);
				MARKETING_VERSION = 1.1.0;
				PRODUCT_BUNDLE_IDENTIFIER = nl.rijksoverheid.dbco.debug;
				PRODUCT_NAME = "GGD Contact";
				PROVISIONING_PROFILE_SPECIFIER = "GGD DBCO App Store";
				SWIFT_VERSION = 5.0;
				TARGETED_DEVICE_FAMILY = 1;
			};
			name = Release;
		};
		CD21D4C8258B77360079D085 /* Release */ = {
			isa = XCBuildConfiguration;
			baseConfigurationReference = F20D8B2429FE08BE228E7DCD /* Pods-DBCOTests.release.xcconfig */;
			buildSettings = {
				BUNDLE_LOADER = "$(TEST_HOST)";
				CODE_SIGN_STYLE = Automatic;
				INFOPLIST_FILE = DBCOTests/Info.plist;
				IPHONEOS_DEPLOYMENT_TARGET = 14.0;
				LD_RUNPATH_SEARCH_PATHS = (
					"$(inherited)",
					"@executable_path/Frameworks",
					"@loader_path/Frameworks",
				);
				PRODUCT_BUNDLE_IDENTIFIER = nl.rijksoverheid.DBCOTests;
				PRODUCT_NAME = "$(TARGET_NAME)";
				SWIFT_VERSION = 5.0;
				TARGETED_DEVICE_FAMILY = "1,2";
				TEST_HOST = "$(BUILT_PRODUCTS_DIR)/GGD Contact.app/GGD Contact";
			};
			name = Release;
		};
		CD756C39252B3D37005FEDA0 /* Debug */ = {
			isa = XCBuildConfiguration;
			baseConfigurationReference = 9C3C39BFCF985C619EF17EFA /* Pods-DBCOTests.debug.xcconfig */;
			buildSettings = {
				BUNDLE_LOADER = "$(TEST_HOST)";
				CODE_SIGN_STYLE = Automatic;
				INFOPLIST_FILE = DBCOTests/Info.plist;
				IPHONEOS_DEPLOYMENT_TARGET = 14.0;
				LD_RUNPATH_SEARCH_PATHS = (
					"$(inherited)",
					"@executable_path/Frameworks",
					"@loader_path/Frameworks",
				);
				PRODUCT_BUNDLE_IDENTIFIER = nl.rijksoverheid.DBCOTests;
				PRODUCT_NAME = "$(TARGET_NAME)";
				SWIFT_VERSION = 5.0;
				TARGETED_DEVICE_FAMILY = "1,2";
				TEST_HOST = "$(BUILT_PRODUCTS_DIR)/GGD Contact.app/GGD Contact";
			};
			name = Debug;
		};
		CD756C3E252B4316005FEDA0 /* Ad Hoc Test */ = {
			isa = XCBuildConfiguration;
			buildSettings = {
				ALWAYS_SEARCH_USER_PATHS = NO;
				CLANG_ANALYZER_LOCALIZABILITY_NONLOCALIZED = YES;
				CLANG_ANALYZER_NONNULL = YES;
				CLANG_ANALYZER_NUMBER_OBJECT_CONVERSION = YES_AGGRESSIVE;
				CLANG_CXX_LANGUAGE_STANDARD = "gnu++14";
				CLANG_CXX_LIBRARY = "libc++";
				CLANG_ENABLE_MODULES = YES;
				CLANG_ENABLE_OBJC_ARC = YES;
				CLANG_ENABLE_OBJC_WEAK = YES;
				CLANG_WARN_BLOCK_CAPTURE_AUTORELEASING = YES;
				CLANG_WARN_BOOL_CONVERSION = YES;
				CLANG_WARN_COMMA = YES;
				CLANG_WARN_CONSTANT_CONVERSION = YES;
				CLANG_WARN_DEPRECATED_OBJC_IMPLEMENTATIONS = YES;
				CLANG_WARN_DIRECT_OBJC_ISA_USAGE = YES_ERROR;
				CLANG_WARN_DOCUMENTATION_COMMENTS = YES;
				CLANG_WARN_EMPTY_BODY = YES;
				CLANG_WARN_ENUM_CONVERSION = YES;
				CLANG_WARN_INFINITE_RECURSION = YES;
				CLANG_WARN_INT_CONVERSION = YES;
				CLANG_WARN_NON_LITERAL_NULL_CONVERSION = YES;
				CLANG_WARN_OBJC_IMPLICIT_RETAIN_SELF = YES;
				CLANG_WARN_OBJC_LITERAL_CONVERSION = YES;
				CLANG_WARN_OBJC_ROOT_CLASS = YES_ERROR;
				CLANG_WARN_QUOTED_INCLUDE_IN_FRAMEWORK_HEADER = YES;
				CLANG_WARN_RANGE_LOOP_ANALYSIS = YES;
				CLANG_WARN_STRICT_PROTOTYPES = YES;
				CLANG_WARN_SUSPICIOUS_MOVE = YES;
				CLANG_WARN_UNGUARDED_AVAILABILITY = YES_AGGRESSIVE;
				CLANG_WARN_UNREACHABLE_CODE = YES;
				CLANG_WARN__DUPLICATE_METHOD_MATCH = YES;
				COPY_PHASE_STRIP = NO;
				DEBUG_INFORMATION_FORMAT = "dwarf-with-dsym";
				ENABLE_NS_ASSERTIONS = NO;
				ENABLE_STRICT_OBJC_MSGSEND = YES;
				GCC_C_LANGUAGE_STANDARD = gnu11;
				GCC_NO_COMMON_BLOCKS = YES;
				GCC_WARN_64_TO_32_BIT_CONVERSION = YES;
				GCC_WARN_ABOUT_RETURN_TYPE = YES_ERROR;
				GCC_WARN_UNDECLARED_SELECTOR = YES;
				GCC_WARN_UNINITIALIZED_AUTOS = YES_AGGRESSIVE;
				GCC_WARN_UNUSED_FUNCTION = YES;
				GCC_WARN_UNUSED_VARIABLE = YES;
				IPHONEOS_DEPLOYMENT_TARGET = 12.4;
				LOG_LEVEL = debug;
				MTL_ENABLE_DEBUG_INFO = NO;
				MTL_FAST_MATH = YES;
				NETWORK_CONFIGURATION = Test;
				RESET_ENABLED = YES;
				SDKROOT = iphoneos;
				SHARE_LOGS_ENABLED = YES;
				SWIFT_ACTIVE_COMPILATION_CONDITIONS = "";
				SWIFT_COMPILATION_MODE = wholemodule;
				SWIFT_OPTIMIZATION_LEVEL = "-O";
				VALIDATE_PRODUCT = YES;
				VERSIONING_SYSTEM = "apple-generic";
			};
			name = "Ad Hoc Test";
		};
		CD756C3F252B4316005FEDA0 /* Ad Hoc Test */ = {
			isa = XCBuildConfiguration;
			baseConfigurationReference = D34E71FC855BE93CC1FC3C40 /* Pods-DBCO.ad hoc test.xcconfig */;
			buildSettings = {
				ASSETCATALOG_COMPILER_APPICON_NAME = AppIcon;
				CODE_SIGN_IDENTITY = "iPhone Distribution";
				CODE_SIGN_STYLE = Manual;
				CURRENT_PROJECT_VERSION = 103;
				DEVELOPMENT_TEAM = C2H38GV99H;
				INFOPLIST_FILE = Sources/DBCO/Resources/Info.plist;
				LD_RUNPATH_SEARCH_PATHS = (
					"$(inherited)",
					"@executable_path/Frameworks",
				);
				MARKETING_VERSION = 1.1.0;
				PRODUCT_BUNDLE_IDENTIFIER = nl.rijksoverheid.dbco;
				PRODUCT_NAME = "GGD Contact (Test)";
				PROVISIONING_PROFILE_SPECIFIER = "GGD DBCO Ad Hoc";
				SWIFT_VERSION = 5.0;
				TARGETED_DEVICE_FAMILY = 1;
			};
			name = "Ad Hoc Test";
		};
		CD756C40252B4316005FEDA0 /* Ad Hoc Test */ = {
			isa = XCBuildConfiguration;
			baseConfigurationReference = DE63011D372615A2F530B706 /* Pods-DBCOTests.ad hoc test.xcconfig */;
			buildSettings = {
				BUNDLE_LOADER = "$(TEST_HOST)";
				CODE_SIGN_STYLE = Automatic;
				INFOPLIST_FILE = DBCOTests/Info.plist;
				IPHONEOS_DEPLOYMENT_TARGET = 14.0;
				LD_RUNPATH_SEARCH_PATHS = (
					"$(inherited)",
					"@executable_path/Frameworks",
					"@loader_path/Frameworks",
				);
				PRODUCT_BUNDLE_IDENTIFIER = nl.rijksoverheid.DBCOTests;
				PRODUCT_NAME = "$(TARGET_NAME)";
				SWIFT_VERSION = 5.0;
				TARGETED_DEVICE_FAMILY = "1,2";
				TEST_HOST = "$(BUILT_PRODUCTS_DIR)/GGD Contact.app/GGD Contact";
			};
			name = "Ad Hoc Test";
		};
		CD756C43252B44E6005FEDA0 /* App Store */ = {
			isa = XCBuildConfiguration;
			buildSettings = {
				ALWAYS_SEARCH_USER_PATHS = NO;
				CLANG_ANALYZER_LOCALIZABILITY_NONLOCALIZED = YES;
				CLANG_ANALYZER_NONNULL = YES;
				CLANG_ANALYZER_NUMBER_OBJECT_CONVERSION = YES_AGGRESSIVE;
				CLANG_CXX_LANGUAGE_STANDARD = "gnu++14";
				CLANG_CXX_LIBRARY = "libc++";
				CLANG_ENABLE_MODULES = YES;
				CLANG_ENABLE_OBJC_ARC = YES;
				CLANG_ENABLE_OBJC_WEAK = YES;
				CLANG_WARN_BLOCK_CAPTURE_AUTORELEASING = YES;
				CLANG_WARN_BOOL_CONVERSION = YES;
				CLANG_WARN_COMMA = YES;
				CLANG_WARN_CONSTANT_CONVERSION = YES;
				CLANG_WARN_DEPRECATED_OBJC_IMPLEMENTATIONS = YES;
				CLANG_WARN_DIRECT_OBJC_ISA_USAGE = YES_ERROR;
				CLANG_WARN_DOCUMENTATION_COMMENTS = YES;
				CLANG_WARN_EMPTY_BODY = YES;
				CLANG_WARN_ENUM_CONVERSION = YES;
				CLANG_WARN_INFINITE_RECURSION = YES;
				CLANG_WARN_INT_CONVERSION = YES;
				CLANG_WARN_NON_LITERAL_NULL_CONVERSION = YES;
				CLANG_WARN_OBJC_IMPLICIT_RETAIN_SELF = YES;
				CLANG_WARN_OBJC_LITERAL_CONVERSION = YES;
				CLANG_WARN_OBJC_ROOT_CLASS = YES_ERROR;
				CLANG_WARN_QUOTED_INCLUDE_IN_FRAMEWORK_HEADER = YES;
				CLANG_WARN_RANGE_LOOP_ANALYSIS = YES;
				CLANG_WARN_STRICT_PROTOTYPES = YES;
				CLANG_WARN_SUSPICIOUS_MOVE = YES;
				CLANG_WARN_UNGUARDED_AVAILABILITY = YES_AGGRESSIVE;
				CLANG_WARN_UNREACHABLE_CODE = YES;
				CLANG_WARN__DUPLICATE_METHOD_MATCH = YES;
				COPY_PHASE_STRIP = NO;
				DEBUG_INFORMATION_FORMAT = "dwarf-with-dsym";
				ENABLE_NS_ASSERTIONS = NO;
				ENABLE_STRICT_OBJC_MSGSEND = YES;
				GCC_C_LANGUAGE_STANDARD = gnu11;
				GCC_NO_COMMON_BLOCKS = YES;
				GCC_WARN_64_TO_32_BIT_CONVERSION = YES;
				GCC_WARN_ABOUT_RETURN_TYPE = YES_ERROR;
				GCC_WARN_UNDECLARED_SELECTOR = YES;
				GCC_WARN_UNINITIALIZED_AUTOS = YES_AGGRESSIVE;
				GCC_WARN_UNUSED_FUNCTION = YES;
				GCC_WARN_UNUSED_VARIABLE = YES;
				IPHONEOS_DEPLOYMENT_TARGET = 12.4;
				LOG_LEVEL = none;
				MTL_ENABLE_DEBUG_INFO = NO;
				MTL_FAST_MATH = YES;
				NETWORK_CONFIGURATION = Production;
				RESET_ENABLED = NO;
				SDKROOT = iphoneos;
				SHARE_LOGS_ENABLED = NO;
				SWIFT_ACTIVE_COMPILATION_CONDITIONS = "";
				SWIFT_COMPILATION_MODE = wholemodule;
				SWIFT_OPTIMIZATION_LEVEL = "-O";
				VALIDATE_PRODUCT = YES;
				VERSIONING_SYSTEM = "apple-generic";
			};
			name = "App Store";
		};
		CD756C44252B44E6005FEDA0 /* App Store */ = {
			isa = XCBuildConfiguration;
			baseConfigurationReference = 95E9699EAF5C5557EB9A0265 /* Pods-DBCO.app store.xcconfig */;
			buildSettings = {
				ASSETCATALOG_COMPILER_APPICON_NAME = AppIcon;
				CODE_SIGN_IDENTITY = "iPhone Distribution";
				CODE_SIGN_STYLE = Manual;
				CURRENT_PROJECT_VERSION = 103;
				DEVELOPMENT_TEAM = C2H38GV99H;
				INFOPLIST_FILE = Sources/DBCO/Resources/Info.plist;
				LD_RUNPATH_SEARCH_PATHS = (
					"$(inherited)",
					"@executable_path/Frameworks",
				);
				MARKETING_VERSION = 1.1.0;
				PRODUCT_BUNDLE_IDENTIFIER = nl.rijksoverheid.dbco;
				PRODUCT_NAME = "GGD Contact";
				PROVISIONING_PROFILE_SPECIFIER = "GGD DBCO App Store";
				SWIFT_VERSION = 5.0;
				TARGETED_DEVICE_FAMILY = 1;
			};
			name = "App Store";
		};
		CD756C45252B44E6005FEDA0 /* App Store */ = {
			isa = XCBuildConfiguration;
			baseConfigurationReference = C604B6AA2DE456A21DA9EE15 /* Pods-DBCOTests.app store.xcconfig */;
			buildSettings = {
				BUNDLE_LOADER = "$(TEST_HOST)";
				CODE_SIGN_STYLE = Automatic;
				INFOPLIST_FILE = DBCOTests/Info.plist;
				IPHONEOS_DEPLOYMENT_TARGET = 14.0;
				LD_RUNPATH_SEARCH_PATHS = (
					"$(inherited)",
					"@executable_path/Frameworks",
					"@loader_path/Frameworks",
				);
				PRODUCT_BUNDLE_IDENTIFIER = nl.rijksoverheid.DBCOTests;
				PRODUCT_NAME = "$(TARGET_NAME)";
				SWIFT_VERSION = 5.0;
				TARGETED_DEVICE_FAMILY = "1,2";
				TEST_HOST = "$(BUILT_PRODUCTS_DIR)/GGD Contact.app/GGD Contact";
			};
			name = "App Store";
		};
		CDC4A8F6250B87E6001BABC6 /* Debug */ = {
			isa = XCBuildConfiguration;
			buildSettings = {
				ALWAYS_SEARCH_USER_PATHS = NO;
				CLANG_ANALYZER_LOCALIZABILITY_NONLOCALIZED = YES;
				CLANG_ANALYZER_NONNULL = YES;
				CLANG_ANALYZER_NUMBER_OBJECT_CONVERSION = YES_AGGRESSIVE;
				CLANG_CXX_LANGUAGE_STANDARD = "gnu++14";
				CLANG_CXX_LIBRARY = "libc++";
				CLANG_ENABLE_MODULES = YES;
				CLANG_ENABLE_OBJC_ARC = YES;
				CLANG_ENABLE_OBJC_WEAK = YES;
				CLANG_WARN_BLOCK_CAPTURE_AUTORELEASING = YES;
				CLANG_WARN_BOOL_CONVERSION = YES;
				CLANG_WARN_COMMA = YES;
				CLANG_WARN_CONSTANT_CONVERSION = YES;
				CLANG_WARN_DEPRECATED_OBJC_IMPLEMENTATIONS = YES;
				CLANG_WARN_DIRECT_OBJC_ISA_USAGE = YES_ERROR;
				CLANG_WARN_DOCUMENTATION_COMMENTS = YES;
				CLANG_WARN_EMPTY_BODY = YES;
				CLANG_WARN_ENUM_CONVERSION = YES;
				CLANG_WARN_INFINITE_RECURSION = YES;
				CLANG_WARN_INT_CONVERSION = YES;
				CLANG_WARN_NON_LITERAL_NULL_CONVERSION = YES;
				CLANG_WARN_OBJC_IMPLICIT_RETAIN_SELF = YES;
				CLANG_WARN_OBJC_LITERAL_CONVERSION = YES;
				CLANG_WARN_OBJC_ROOT_CLASS = YES_ERROR;
				CLANG_WARN_QUOTED_INCLUDE_IN_FRAMEWORK_HEADER = YES;
				CLANG_WARN_RANGE_LOOP_ANALYSIS = YES;
				CLANG_WARN_STRICT_PROTOTYPES = YES;
				CLANG_WARN_SUSPICIOUS_MOVE = YES;
				CLANG_WARN_UNGUARDED_AVAILABILITY = YES_AGGRESSIVE;
				CLANG_WARN_UNREACHABLE_CODE = YES;
				CLANG_WARN__DUPLICATE_METHOD_MATCH = YES;
				COPY_PHASE_STRIP = NO;
				DEBUG_INFORMATION_FORMAT = dwarf;
				ENABLE_STRICT_OBJC_MSGSEND = YES;
				ENABLE_TESTABILITY = YES;
				GCC_C_LANGUAGE_STANDARD = gnu11;
				GCC_DYNAMIC_NO_PIC = NO;
				GCC_NO_COMMON_BLOCKS = YES;
				GCC_OPTIMIZATION_LEVEL = 0;
				GCC_PREPROCESSOR_DEFINITIONS = (
					"DEBUG=1",
					"$(inherited)",
				);
				GCC_WARN_64_TO_32_BIT_CONVERSION = YES;
				GCC_WARN_ABOUT_RETURN_TYPE = YES_ERROR;
				GCC_WARN_UNDECLARED_SELECTOR = YES;
				GCC_WARN_UNINITIALIZED_AUTOS = YES_AGGRESSIVE;
				GCC_WARN_UNUSED_FUNCTION = YES;
				GCC_WARN_UNUSED_VARIABLE = YES;
				IPHONEOS_DEPLOYMENT_TARGET = 12.4;
				LOG_LEVEL = debug;
				MTL_ENABLE_DEBUG_INFO = INCLUDE_SOURCE;
				MTL_FAST_MATH = YES;
				NETWORK_CONFIGURATION = Test;
				ONLY_ACTIVE_ARCH = YES;
				RESET_ENABLED = YES;
				SDKROOT = iphoneos;
				SHARE_LOGS_ENABLED = YES;
				SWIFT_ACTIVE_COMPILATION_CONDITIONS = DEBUG;
				SWIFT_OPTIMIZATION_LEVEL = "-Onone";
				VERSIONING_SYSTEM = "apple-generic";
			};
			name = Debug;
		};
		CDC4A8F9250B87E6001BABC6 /* Debug */ = {
			isa = XCBuildConfiguration;
			baseConfigurationReference = 049B33A27415B972962D11C7 /* Pods-DBCO.debug.xcconfig */;
			buildSettings = {
				ASSETCATALOG_COMPILER_APPICON_NAME = AppIcon;
				CODE_SIGN_IDENTITY = "Apple Development";
				CODE_SIGN_STYLE = Automatic;
				CURRENT_PROJECT_VERSION = 103;
				DEVELOPMENT_TEAM = 5598UZ23ZV;
				INFOPLIST_FILE = Sources/DBCO/Resources/Info.plist;
				LD_RUNPATH_SEARCH_PATHS = (
					"$(inherited)",
					"@executable_path/Frameworks",
				);
				MARKETING_VERSION = 1.1.0;
				ONLY_ACTIVE_ARCH = YES;
				PRODUCT_BUNDLE_IDENTIFIER = nl.rijksoverheid.dbco.debug;
				PRODUCT_NAME = "GGD Contact";
				PROVISIONING_PROFILE_SPECIFIER = "";
				SWIFT_ACTIVE_COMPILATION_CONDITIONS = DEBUG;
				SWIFT_VERSION = 5.0;
				TARGETED_DEVICE_FAMILY = 1;
			};
			name = Debug;
		};
		CDE70A8625836DCF00782BFB /* Ad Hoc Acc */ = {
			isa = XCBuildConfiguration;
			buildSettings = {
				ALWAYS_SEARCH_USER_PATHS = NO;
				CLANG_ANALYZER_LOCALIZABILITY_NONLOCALIZED = YES;
				CLANG_ANALYZER_NONNULL = YES;
				CLANG_ANALYZER_NUMBER_OBJECT_CONVERSION = YES_AGGRESSIVE;
				CLANG_CXX_LANGUAGE_STANDARD = "gnu++14";
				CLANG_CXX_LIBRARY = "libc++";
				CLANG_ENABLE_MODULES = YES;
				CLANG_ENABLE_OBJC_ARC = YES;
				CLANG_ENABLE_OBJC_WEAK = YES;
				CLANG_WARN_BLOCK_CAPTURE_AUTORELEASING = YES;
				CLANG_WARN_BOOL_CONVERSION = YES;
				CLANG_WARN_COMMA = YES;
				CLANG_WARN_CONSTANT_CONVERSION = YES;
				CLANG_WARN_DEPRECATED_OBJC_IMPLEMENTATIONS = YES;
				CLANG_WARN_DIRECT_OBJC_ISA_USAGE = YES_ERROR;
				CLANG_WARN_DOCUMENTATION_COMMENTS = YES;
				CLANG_WARN_EMPTY_BODY = YES;
				CLANG_WARN_ENUM_CONVERSION = YES;
				CLANG_WARN_INFINITE_RECURSION = YES;
				CLANG_WARN_INT_CONVERSION = YES;
				CLANG_WARN_NON_LITERAL_NULL_CONVERSION = YES;
				CLANG_WARN_OBJC_IMPLICIT_RETAIN_SELF = YES;
				CLANG_WARN_OBJC_LITERAL_CONVERSION = YES;
				CLANG_WARN_OBJC_ROOT_CLASS = YES_ERROR;
				CLANG_WARN_QUOTED_INCLUDE_IN_FRAMEWORK_HEADER = YES;
				CLANG_WARN_RANGE_LOOP_ANALYSIS = YES;
				CLANG_WARN_STRICT_PROTOTYPES = YES;
				CLANG_WARN_SUSPICIOUS_MOVE = YES;
				CLANG_WARN_UNGUARDED_AVAILABILITY = YES_AGGRESSIVE;
				CLANG_WARN_UNREACHABLE_CODE = YES;
				CLANG_WARN__DUPLICATE_METHOD_MATCH = YES;
				COPY_PHASE_STRIP = NO;
				DEBUG_INFORMATION_FORMAT = "dwarf-with-dsym";
				ENABLE_NS_ASSERTIONS = NO;
				ENABLE_STRICT_OBJC_MSGSEND = YES;
				GCC_C_LANGUAGE_STANDARD = gnu11;
				GCC_NO_COMMON_BLOCKS = YES;
				GCC_WARN_64_TO_32_BIT_CONVERSION = YES;
				GCC_WARN_ABOUT_RETURN_TYPE = YES_ERROR;
				GCC_WARN_UNDECLARED_SELECTOR = YES;
				GCC_WARN_UNINITIALIZED_AUTOS = YES_AGGRESSIVE;
				GCC_WARN_UNUSED_FUNCTION = YES;
				GCC_WARN_UNUSED_VARIABLE = YES;
				IPHONEOS_DEPLOYMENT_TARGET = 12.4;
				LOG_LEVEL = debug;
				MTL_ENABLE_DEBUG_INFO = NO;
				MTL_FAST_MATH = YES;
				NETWORK_CONFIGURATION = ACC;
				RESET_ENABLED = YES;
				SDKROOT = iphoneos;
				SHARE_LOGS_ENABLED = YES;
				SWIFT_ACTIVE_COMPILATION_CONDITIONS = "";
				SWIFT_COMPILATION_MODE = wholemodule;
				SWIFT_OPTIMIZATION_LEVEL = "-O";
				VALIDATE_PRODUCT = YES;
				VERSIONING_SYSTEM = "apple-generic";
			};
			name = "Ad Hoc Acc";
		};
		CDE70A8725836DCF00782BFB /* Ad Hoc Acc */ = {
			isa = XCBuildConfiguration;
			baseConfigurationReference = 27736E44777314C870221718 /* Pods-DBCO.ad hoc acc.xcconfig */;
			buildSettings = {
				ASSETCATALOG_COMPILER_APPICON_NAME = AppIcon;
				CODE_SIGN_IDENTITY = "iPhone Distribution";
				CODE_SIGN_STYLE = Manual;
				CURRENT_PROJECT_VERSION = 103;
				DEVELOPMENT_TEAM = C2H38GV99H;
				INFOPLIST_FILE = Sources/DBCO/Resources/Info.plist;
				LD_RUNPATH_SEARCH_PATHS = (
					"$(inherited)",
					"@executable_path/Frameworks",
				);
				MARKETING_VERSION = 1.1.0;
				PRODUCT_BUNDLE_IDENTIFIER = nl.rijksoverheid.dbco;
				PRODUCT_NAME = "GGD Contact (Acc)";
				PROVISIONING_PROFILE_SPECIFIER = "GGD DBCO Ad Hoc";
				SWIFT_VERSION = 5.0;
				TARGETED_DEVICE_FAMILY = 1;
			};
			name = "Ad Hoc Acc";
		};
		CDE70A8825836DCF00782BFB /* Ad Hoc Acc */ = {
			isa = XCBuildConfiguration;
			baseConfigurationReference = 9CC161F1119555874A856AE2 /* Pods-DBCOTests.ad hoc acc.xcconfig */;
			buildSettings = {
				BUNDLE_LOADER = "$(TEST_HOST)";
				CODE_SIGN_STYLE = Automatic;
				INFOPLIST_FILE = DBCOTests/Info.plist;
				IPHONEOS_DEPLOYMENT_TARGET = 14.0;
				LD_RUNPATH_SEARCH_PATHS = (
					"$(inherited)",
					"@executable_path/Frameworks",
					"@loader_path/Frameworks",
				);
				PRODUCT_BUNDLE_IDENTIFIER = nl.rijksoverheid.DBCOTests;
				PRODUCT_NAME = "$(TARGET_NAME)";
				SWIFT_VERSION = 5.0;
				TARGETED_DEVICE_FAMILY = "1,2";
				TEST_HOST = "$(BUILT_PRODUCTS_DIR)/GGD Contact.app/GGD Contact";
			};
			name = "Ad Hoc Acc";
		};
		CDE70A8925836DD600782BFB /* Ad Hoc Prod */ = {
			isa = XCBuildConfiguration;
			buildSettings = {
				ALWAYS_SEARCH_USER_PATHS = NO;
				CLANG_ANALYZER_LOCALIZABILITY_NONLOCALIZED = YES;
				CLANG_ANALYZER_NONNULL = YES;
				CLANG_ANALYZER_NUMBER_OBJECT_CONVERSION = YES_AGGRESSIVE;
				CLANG_CXX_LANGUAGE_STANDARD = "gnu++14";
				CLANG_CXX_LIBRARY = "libc++";
				CLANG_ENABLE_MODULES = YES;
				CLANG_ENABLE_OBJC_ARC = YES;
				CLANG_ENABLE_OBJC_WEAK = YES;
				CLANG_WARN_BLOCK_CAPTURE_AUTORELEASING = YES;
				CLANG_WARN_BOOL_CONVERSION = YES;
				CLANG_WARN_COMMA = YES;
				CLANG_WARN_CONSTANT_CONVERSION = YES;
				CLANG_WARN_DEPRECATED_OBJC_IMPLEMENTATIONS = YES;
				CLANG_WARN_DIRECT_OBJC_ISA_USAGE = YES_ERROR;
				CLANG_WARN_DOCUMENTATION_COMMENTS = YES;
				CLANG_WARN_EMPTY_BODY = YES;
				CLANG_WARN_ENUM_CONVERSION = YES;
				CLANG_WARN_INFINITE_RECURSION = YES;
				CLANG_WARN_INT_CONVERSION = YES;
				CLANG_WARN_NON_LITERAL_NULL_CONVERSION = YES;
				CLANG_WARN_OBJC_IMPLICIT_RETAIN_SELF = YES;
				CLANG_WARN_OBJC_LITERAL_CONVERSION = YES;
				CLANG_WARN_OBJC_ROOT_CLASS = YES_ERROR;
				CLANG_WARN_QUOTED_INCLUDE_IN_FRAMEWORK_HEADER = YES;
				CLANG_WARN_RANGE_LOOP_ANALYSIS = YES;
				CLANG_WARN_STRICT_PROTOTYPES = YES;
				CLANG_WARN_SUSPICIOUS_MOVE = YES;
				CLANG_WARN_UNGUARDED_AVAILABILITY = YES_AGGRESSIVE;
				CLANG_WARN_UNREACHABLE_CODE = YES;
				CLANG_WARN__DUPLICATE_METHOD_MATCH = YES;
				COPY_PHASE_STRIP = NO;
				DEBUG_INFORMATION_FORMAT = "dwarf-with-dsym";
				ENABLE_NS_ASSERTIONS = NO;
				ENABLE_STRICT_OBJC_MSGSEND = YES;
				GCC_C_LANGUAGE_STANDARD = gnu11;
				GCC_NO_COMMON_BLOCKS = YES;
				GCC_WARN_64_TO_32_BIT_CONVERSION = YES;
				GCC_WARN_ABOUT_RETURN_TYPE = YES_ERROR;
				GCC_WARN_UNDECLARED_SELECTOR = YES;
				GCC_WARN_UNINITIALIZED_AUTOS = YES_AGGRESSIVE;
				GCC_WARN_UNUSED_FUNCTION = YES;
				GCC_WARN_UNUSED_VARIABLE = YES;
				IPHONEOS_DEPLOYMENT_TARGET = 12.4;
				LOG_LEVEL = debug;
				MTL_ENABLE_DEBUG_INFO = NO;
				MTL_FAST_MATH = YES;
				NETWORK_CONFIGURATION = Production;
				RESET_ENABLED = YES;
				SDKROOT = iphoneos;
				SHARE_LOGS_ENABLED = YES;
				SWIFT_ACTIVE_COMPILATION_CONDITIONS = "";
				SWIFT_COMPILATION_MODE = wholemodule;
				SWIFT_OPTIMIZATION_LEVEL = "-O";
				VALIDATE_PRODUCT = YES;
				VERSIONING_SYSTEM = "apple-generic";
			};
			name = "Ad Hoc Prod";
		};
		CDE70A8A25836DD600782BFB /* Ad Hoc Prod */ = {
			isa = XCBuildConfiguration;
			baseConfigurationReference = D2AD6924D68CE50CD7E415A6 /* Pods-DBCO.ad hoc prod.xcconfig */;
			buildSettings = {
				ASSETCATALOG_COMPILER_APPICON_NAME = AppIcon;
				CODE_SIGN_IDENTITY = "iPhone Distribution";
				CODE_SIGN_STYLE = Manual;
				CURRENT_PROJECT_VERSION = 103;
				DEVELOPMENT_TEAM = C2H38GV99H;
				INFOPLIST_FILE = Sources/DBCO/Resources/Info.plist;
				LD_RUNPATH_SEARCH_PATHS = (
					"$(inherited)",
					"@executable_path/Frameworks",
				);
				MARKETING_VERSION = 1.1.0;
				PRODUCT_BUNDLE_IDENTIFIER = nl.rijksoverheid.dbco;
				PRODUCT_NAME = "GGD Contact (Prod)";
				PROVISIONING_PROFILE_SPECIFIER = "GGD DBCO Ad Hoc";
				SWIFT_VERSION = 5.0;
				TARGETED_DEVICE_FAMILY = 1;
			};
			name = "Ad Hoc Prod";
		};
		CDE70A8B25836DD600782BFB /* Ad Hoc Prod */ = {
			isa = XCBuildConfiguration;
			baseConfigurationReference = F7A36007E7696A5D934BA199 /* Pods-DBCOTests.ad hoc prod.xcconfig */;
			buildSettings = {
				BUNDLE_LOADER = "$(TEST_HOST)";
				CODE_SIGN_STYLE = Automatic;
				INFOPLIST_FILE = DBCOTests/Info.plist;
				IPHONEOS_DEPLOYMENT_TARGET = 14.0;
				LD_RUNPATH_SEARCH_PATHS = (
					"$(inherited)",
					"@executable_path/Frameworks",
					"@loader_path/Frameworks",
				);
				PRODUCT_BUNDLE_IDENTIFIER = nl.rijksoverheid.DBCOTests;
				PRODUCT_NAME = "$(TARGET_NAME)";
				SWIFT_VERSION = 5.0;
				TARGETED_DEVICE_FAMILY = "1,2";
				TEST_HOST = "$(BUILT_PRODUCTS_DIR)/GGD Contact.app/GGD Contact";
			};
			name = "Ad Hoc Prod";
		};
/* End XCBuildConfiguration section */

/* Begin XCConfigurationList section */
		CD756C3B252B3D37005FEDA0 /* Build configuration list for PBXNativeTarget "DBCOTests" */ = {
			isa = XCConfigurationList;
			buildConfigurations = (
				CD756C39252B3D37005FEDA0 /* Debug */,
				CD756C45252B44E6005FEDA0 /* App Store */,
				CD21D4C8258B77360079D085 /* Release */,
				CD756C40252B4316005FEDA0 /* Ad Hoc Test */,
				CDE70A8825836DCF00782BFB /* Ad Hoc Acc */,
				CDE70A8B25836DD600782BFB /* Ad Hoc Prod */,
			);
			defaultConfigurationIsVisible = 0;
			defaultConfigurationName = Debug;
		};
		CDC4A8DF250B87E5001BABC6 /* Build configuration list for PBXProject "DBCO" */ = {
			isa = XCConfigurationList;
			buildConfigurations = (
				CDC4A8F6250B87E6001BABC6 /* Debug */,
				CD756C43252B44E6005FEDA0 /* App Store */,
				CD21D4C6258B77360079D085 /* Release */,
				CD756C3E252B4316005FEDA0 /* Ad Hoc Test */,
				CDE70A8625836DCF00782BFB /* Ad Hoc Acc */,
				CDE70A8925836DD600782BFB /* Ad Hoc Prod */,
			);
			defaultConfigurationIsVisible = 0;
			defaultConfigurationName = Debug;
		};
		CDC4A8F8250B87E6001BABC6 /* Build configuration list for PBXNativeTarget "DBCO" */ = {
			isa = XCConfigurationList;
			buildConfigurations = (
				CDC4A8F9250B87E6001BABC6 /* Debug */,
				CD756C44252B44E6005FEDA0 /* App Store */,
				CD21D4C7258B77360079D085 /* Release */,
				CD756C3F252B4316005FEDA0 /* Ad Hoc Test */,
				CDE70A8725836DCF00782BFB /* Ad Hoc Acc */,
				CDE70A8A25836DD600782BFB /* Ad Hoc Prod */,
			);
			defaultConfigurationIsVisible = 0;
			defaultConfigurationName = Debug;
		};
/* End XCConfigurationList section */
	};
	rootObject = CDC4A8DC250B87E5001BABC6 /* Project object */;
}<|MERGE_RESOLUTION|>--- conflicted
+++ resolved
@@ -7,13 +7,10 @@
 	objects = {
 
 /* Begin PBXBuildFile section */
-<<<<<<< HEAD
 		2859E72A25DE693F00359BA1 /* UIAccessibility+Management.swift in Sources */ = {isa = PBXBuildFile; fileRef = 2859E72925DE693F00359BA1 /* UIAccessibility+Management.swift */; };
 		2859E72E25DE69E900359BA1 /* DispatchQueue+Delay.swift in Sources */ = {isa = PBXBuildFile; fileRef = 2859E72D25DE69E900359BA1 /* DispatchQueue+Delay.swift */; };
 		2859E73825DE79C100359BA1 /* UIView+Search.swift in Sources */ = {isa = PBXBuildFile; fileRef = 2859E73725DE79C100359BA1 /* UIView+Search.swift */; };
-=======
 		2859E75025DE95AE00359BA1 /* ActivityIndicator.swift in Sources */ = {isa = PBXBuildFile; fileRef = 2859E74F25DE95AE00359BA1 /* ActivityIndicator.swift */; };
->>>>>>> b8903490
 		6A6A1EA99F603F8A68B3CFE6 /* Pods_DBCO.framework in Frameworks */ = {isa = PBXBuildFile; fileRef = 13C8941476779FBFFBD8A4C7 /* Pods_DBCO.framework */; };
 		91E5A9010414FC25C0F3B864 /* Pods_DBCOTests.framework in Frameworks */ = {isa = PBXBuildFile; fileRef = 3C5D22DA740F30F804D7F95E /* Pods_DBCOTests.framework */; };
 		CD010B98257A409B00CEA4F5 /* ContactQuestionnaireCommunicationTests.swift in Sources */ = {isa = PBXBuildFile; fileRef = CD010B97257A409B00CEA4F5 /* ContactQuestionnaireCommunicationTests.swift */; };
@@ -159,13 +156,10 @@
 		13C8941476779FBFFBD8A4C7 /* Pods_DBCO.framework */ = {isa = PBXFileReference; explicitFileType = wrapper.framework; includeInIndex = 0; path = Pods_DBCO.framework; sourceTree = BUILT_PRODUCTS_DIR; };
 		15DD27ADC58F767AEF653836 /* Pods-DBCOTests.ad hoc.xcconfig */ = {isa = PBXFileReference; includeInIndex = 1; lastKnownFileType = text.xcconfig; name = "Pods-DBCOTests.ad hoc.xcconfig"; path = "Target Support Files/Pods-DBCOTests/Pods-DBCOTests.ad hoc.xcconfig"; sourceTree = "<group>"; };
 		27736E44777314C870221718 /* Pods-DBCO.ad hoc acc.xcconfig */ = {isa = PBXFileReference; includeInIndex = 1; lastKnownFileType = text.xcconfig; name = "Pods-DBCO.ad hoc acc.xcconfig"; path = "Target Support Files/Pods-DBCO/Pods-DBCO.ad hoc acc.xcconfig"; sourceTree = "<group>"; };
-<<<<<<< HEAD
 		2859E72925DE693F00359BA1 /* UIAccessibility+Management.swift */ = {isa = PBXFileReference; lastKnownFileType = sourcecode.swift; path = "UIAccessibility+Management.swift"; sourceTree = "<group>"; };
 		2859E72D25DE69E900359BA1 /* DispatchQueue+Delay.swift */ = {isa = PBXFileReference; lastKnownFileType = sourcecode.swift; path = "DispatchQueue+Delay.swift"; sourceTree = "<group>"; };
 		2859E73725DE79C100359BA1 /* UIView+Search.swift */ = {isa = PBXFileReference; lastKnownFileType = sourcecode.swift; path = "UIView+Search.swift"; sourceTree = "<group>"; };
-=======
 		2859E74F25DE95AE00359BA1 /* ActivityIndicator.swift */ = {isa = PBXFileReference; lastKnownFileType = sourcecode.swift; path = ActivityIndicator.swift; sourceTree = "<group>"; };
->>>>>>> b8903490
 		338AE82F669A00159A255C14 /* Pods-DBCOTests.ad hoc p.xcconfig */ = {isa = PBXFileReference; includeInIndex = 1; lastKnownFileType = text.xcconfig; name = "Pods-DBCOTests.ad hoc p.xcconfig"; path = "Target Support Files/Pods-DBCOTests/Pods-DBCOTests.ad hoc p.xcconfig"; sourceTree = "<group>"; };
 		3C5D22DA740F30F804D7F95E /* Pods_DBCOTests.framework */ = {isa = PBXFileReference; explicitFileType = wrapper.framework; includeInIndex = 0; path = Pods_DBCOTests.framework; sourceTree = BUILT_PRODUCTS_DIR; };
 		4F26983E3C652AB213ED4047 /* Pods-DBCO.ad hoc.xcconfig */ = {isa = PBXFileReference; includeInIndex = 1; lastKnownFileType = text.xcconfig; name = "Pods-DBCO.ad hoc.xcconfig"; path = "Target Support Files/Pods-DBCO/Pods-DBCO.ad hoc.xcconfig"; sourceTree = "<group>"; };
@@ -1069,11 +1063,8 @@
 				CD49BAEB2525CE7C0079D018 /* PromptableViewController.swift in Sources */,
 				CDFCF90C2510C47E0062269A /* Localization.swift in Sources */,
 				CDC4A8EA250B87E5001BABC6 /* SceneDelegate.swift in Sources */,
-<<<<<<< HEAD
 				2859E72A25DE693F00359BA1 /* UIAccessibility+Management.swift in Sources */,
-=======
 				CD4DBE7C25F65E060037B144 /* ListItem.swift in Sources */,
->>>>>>> b8903490
 				CDF0AE7D25C82D310054AF87 /* ReversePairViewController.swift in Sources */,
 				CD756C74252DDF00005FEDA0 /* UIResponder+CurrentFirstResponder.swift in Sources */,
 				CDC7C873253842A200FE7E05 /* Endpoint.swift in Sources */,
@@ -1117,11 +1108,8 @@
 				CD2963472514E129008443AF /* ContactTableViewCell.swift in Sources */,
 				CDC7C898253873CE00FE7E05 /* Envelope.swift in Sources */,
 				CDA5C11C25139D36009440D1 /* UIStackView+Axis.swift in Sources */,
-<<<<<<< HEAD
 				2859E73825DE79C100359BA1 /* UIView+Search.swift in Sources */,
-=======
 				CD4DBE7025F635E10037B144 /* OnsetHelpViewController.swift in Sources */,
->>>>>>> b8903490
 				CDADF7DE2534773800424492 /* UIToolbar+Done.swift in Sources */,
 				CD7FACA1251B3FCD00AB8142 /* TextView.swift in Sources */,
 				CDC7C89E25387E2000FE7E05 /* Questionnaire.swift in Sources */,
