--- conflicted
+++ resolved
@@ -20,14 +20,11 @@
 		CD29636425191C80008443AF /* Colors.xcassets in Resources */ = {isa = PBXBuildFile; fileRef = CD29636325191C7C008443AF /* Colors.xcassets */; };
 		CD2AC0762530601900E8AF78 /* InputTextView.swift in Sources */ = {isa = PBXBuildFile; fileRef = CD2AC0752530601900E8AF78 /* InputTextView.swift */; };
 		CD2AC08A25308B6500E8AF78 /* StatusView.swift in Sources */ = {isa = PBXBuildFile; fileRef = CD2AC08925308B6500E8AF78 /* StatusView.swift */; };
-<<<<<<< HEAD
 		CD2F7CB1255949F300F2F73A /* ContactSuggestionHelper.swift in Sources */ = {isa = PBXBuildFile; fileRef = CD2F7CB0255949F300F2F73A /* ContactSuggestionHelper.swift */; };
 		CD2F7CB525594BDA00F2F73A /* ContactSuggestionTests.swift in Sources */ = {isa = PBXBuildFile; fileRef = CD2F7CB425594BDA00F2F73A /* ContactSuggestionTests.swift */; };
-=======
 		CD2F7CAB255943E400F2F73A /* ISO8601DateFormat.swift in Sources */ = {isa = PBXBuildFile; fileRef = CD2F7CAA255943E400F2F73A /* ISO8601DateFormat.swift */; };
 		CD3DA9432555565800F738EE /* Pairing.swift in Sources */ = {isa = PBXBuildFile; fileRef = CD3DA93A255554A700F738EE /* Pairing.swift */; };
 		CD3DA94925556ACF00F738EE /* AppData.swift in Sources */ = {isa = PBXBuildFile; fileRef = CD3DA94825556ACF00F738EE /* AppData.swift */; };
->>>>>>> a339aa8b
 		CD421872251B4819004544B3 /* TaskTableViewCell.swift in Sources */ = {isa = PBXBuildFile; fileRef = CD421871251B4819004544B3 /* TaskTableViewCell.swift */; };
 		CD47A4042549766C005B8801 /* SectionedScrollView.swift in Sources */ = {isa = PBXBuildFile; fileRef = CD47A4032549766C005B8801 /* SectionedScrollView.swift */; };
 		CD49BAEB2525CE7C0079D018 /* PromptableViewController.swift in Sources */ = {isa = PBXBuildFile; fileRef = CD49BAEA2525CE7C0079D018 /* PromptableViewController.swift */; };
@@ -128,14 +125,11 @@
 		CD29636325191C7C008443AF /* Colors.xcassets */ = {isa = PBXFileReference; lastKnownFileType = folder.assetcatalog; path = Colors.xcassets; sourceTree = "<group>"; };
 		CD2AC0752530601900E8AF78 /* InputTextView.swift */ = {isa = PBXFileReference; lastKnownFileType = sourcecode.swift; path = InputTextView.swift; sourceTree = "<group>"; };
 		CD2AC08925308B6500E8AF78 /* StatusView.swift */ = {isa = PBXFileReference; lastKnownFileType = sourcecode.swift; path = StatusView.swift; sourceTree = "<group>"; };
-<<<<<<< HEAD
 		CD2F7CB0255949F300F2F73A /* ContactSuggestionHelper.swift */ = {isa = PBXFileReference; lastKnownFileType = sourcecode.swift; path = ContactSuggestionHelper.swift; sourceTree = "<group>"; };
 		CD2F7CB425594BDA00F2F73A /* ContactSuggestionTests.swift */ = {isa = PBXFileReference; lastKnownFileType = sourcecode.swift; path = ContactSuggestionTests.swift; sourceTree = "<group>"; };
-=======
 		CD2F7CAA255943E400F2F73A /* ISO8601DateFormat.swift */ = {isa = PBXFileReference; lastKnownFileType = sourcecode.swift; path = ISO8601DateFormat.swift; sourceTree = "<group>"; };
 		CD3DA93A255554A700F738EE /* Pairing.swift */ = {isa = PBXFileReference; lastKnownFileType = sourcecode.swift; path = Pairing.swift; sourceTree = "<group>"; };
 		CD3DA94825556ACF00F738EE /* AppData.swift */ = {isa = PBXFileReference; lastKnownFileType = sourcecode.swift; path = AppData.swift; sourceTree = "<group>"; };
->>>>>>> a339aa8b
 		CD421871251B4819004544B3 /* TaskTableViewCell.swift */ = {isa = PBXFileReference; lastKnownFileType = sourcecode.swift; path = TaskTableViewCell.swift; sourceTree = "<group>"; };
 		CD47A4032549766C005B8801 /* SectionedScrollView.swift */ = {isa = PBXFileReference; lastKnownFileType = sourcecode.swift; path = SectionedScrollView.swift; sourceTree = "<group>"; };
 		CD49BAEA2525CE7C0079D018 /* PromptableViewController.swift */ = {isa = PBXFileReference; lastKnownFileType = sourcecode.swift; path = PromptableViewController.swift; sourceTree = "<group>"; };
@@ -260,11 +254,8 @@
 				CDD68BA5254D511D00E96E9C /* KeychainItem.swift */,
 				CDD68BA9254D60BC00E96E9C /* UserDefaults.swift */,
 				CDF817262552BEF100C60771 /* Bindable.swift */,
-<<<<<<< HEAD
 				CD2F7CB0255949F300F2F73A /* ContactSuggestionHelper.swift */,
-=======
 				CD2F7CAA255943E400F2F73A /* ISO8601DateFormat.swift */,
->>>>>>> a339aa8b
 			);
 			path = Utilities;
 			sourceTree = "<group>";
